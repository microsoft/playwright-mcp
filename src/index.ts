--- conflicted
+++ resolved
@@ -42,11 +42,8 @@
   snapshot.hover,
   snapshot.type,
   snapshot.selectOption,
-<<<<<<< HEAD
   snapshot.batch,
-=======
   snapshot.screenshot,
->>>>>>> af522dca
   ...commonTools,
 ];
 
