--- conflicted
+++ resolved
@@ -19,12 +19,9 @@
 import { contextFactory } from './browserContextFactory.js';
 
 import type { Config } from '../config.js';
-<<<<<<< HEAD
 import type { BrowserContext } from 'playwright';
 import type { BrowserContextFactory } from './browserContextFactory.js';
-=======
 import { Tool } from './tools/tool.js';
->>>>>>> 540e27d9
 
 export async function createConnection(userConfig: Config = {}, contextGetter?: () => Promise<BrowserContext>): Promise<Connection> {
   const config = await resolveConfig(userConfig);
