/**
 * Copyright (c) Microsoft Corporation.
 *
 * Licensed under the Apache License, Version 2.0 (the "License");
 * you may not use this file except in compliance with the License.
 * You may obtain a copy of the License at
 *
 * http://www.apache.org/licenses/LICENSE-2.0
 *
 * Unless required by applicable law or agreed to in writing, software
 * distributed under the License is distributed on an "AS IS" BASIS,
 * WITHOUT WARRANTIES OR CONDITIONS OF ANY KIND, either express or implied.
 * See the License for the specific language governing permissions and
 * limitations under the License.
 */

import { createServerWithTools } from './server';
import * as snapshot from './tools/snapshot';
import * as common from './tools/common';
import * as screenshot from './tools/screenshot';
import * as tabs from './tools/tabs';
import { console } from './resources/console';

import type { Tool } from './tools/tool';
import type { Resource } from './resources/resource';
import type { Server } from '@modelcontextprotocol/sdk/server/index.js';
import type { LaunchOptions } from 'playwright';

const commonTools: Tool[] = [
  common.wait,
  common.pdf,
  common.close,
  common.install,
  tabs.listTabs,
  tabs.newTab,
];

const snapshotTools: Tool[] = [
  common.navigate(true),
<<<<<<< HEAD
  common.goBack(true),
  common.goForward(true),
  common.chooseFile(true),
  common.resize(true),
=======
>>>>>>> fc0cccf4
  snapshot.snapshot,
  snapshot.click,
  snapshot.hover,
  snapshot.type,
  snapshot.selectOption,
  snapshot.screenshot,
  common.goBack(true),
  common.goForward(true),
  common.chooseFile(true),
  common.pressKey(true),
  ...commonTools,
  tabs.selectTab(true),
  tabs.closeTab(true),
];

const screenshotTools: Tool[] = [
  common.navigate(false),
<<<<<<< HEAD
  common.goBack(false),
  common.goForward(false),
  common.chooseFile(false),
  common.resize(false),
=======
>>>>>>> fc0cccf4
  screenshot.screenshot,
  screenshot.moveMouse,
  screenshot.click,
  screenshot.drag,
  screenshot.type,
  common.goBack(false),
  common.goForward(false),
  common.chooseFile(false),
  common.pressKey(false),
  ...commonTools,
  tabs.selectTab(false),
  tabs.closeTab(false),
];

const resources: Resource[] = [
  console,
];

type Options = {
  browserName?: 'chromium' | 'firefox' | 'webkit';
  userDataDir?: string;
  launchOptions?: LaunchOptions;
  cdpEndpoint?: string;
  vision?: boolean;
  saveScreenshotsDir?: string;
};

const packageJSON = require('../package.json');

export function createServer(options?: Options): Server {
  const tools = options?.vision ? screenshotTools : snapshotTools;
  return createServerWithTools({
    name: 'Playwright',
    version: packageJSON.version,
    tools,
    resources,
    browserName: options?.browserName,
    userDataDir: options?.userDataDir ?? '',
    launchOptions: options?.launchOptions,
    cdpEndpoint: options?.cdpEndpoint,
    saveScreenshotsDir: options?.saveScreenshotsDir,
  });
}<|MERGE_RESOLUTION|>--- conflicted
+++ resolved
@@ -37,13 +37,6 @@
 
 const snapshotTools: Tool[] = [
   common.navigate(true),
-<<<<<<< HEAD
-  common.goBack(true),
-  common.goForward(true),
-  common.chooseFile(true),
-  common.resize(true),
-=======
->>>>>>> fc0cccf4
   snapshot.snapshot,
   snapshot.click,
   snapshot.hover,
@@ -54,6 +47,7 @@
   common.goForward(true),
   common.chooseFile(true),
   common.pressKey(true),
+  common.resize(true),
   ...commonTools,
   tabs.selectTab(true),
   tabs.closeTab(true),
@@ -61,13 +55,6 @@
 
 const screenshotTools: Tool[] = [
   common.navigate(false),
-<<<<<<< HEAD
-  common.goBack(false),
-  common.goForward(false),
-  common.chooseFile(false),
-  common.resize(false),
-=======
->>>>>>> fc0cccf4
   screenshot.screenshot,
   screenshot.moveMouse,
   screenshot.click,
@@ -77,6 +64,7 @@
   common.goForward(false),
   common.chooseFile(false),
   common.pressKey(false),
+  common.resize(false),
   ...commonTools,
   tabs.selectTab(false),
   tabs.closeTab(false),
