--- conflicted
+++ resolved
@@ -19,12 +19,8 @@
 import { contextFactory } from './browserContextFactory.js';
 
 import type { Config } from '../config.js';
-<<<<<<< HEAD
-import { Tool } from './tools/tool.js';
-=======
 import type { BrowserContext } from 'playwright';
 import type { BrowserContextFactory } from './browserContextFactory.js';
->>>>>>> 675b083d
 
 export async function createConnection(userConfig: Config = {}, contextGetter?: () => Promise<BrowserContext>): Promise<Connection> {
   const config = await resolveConfig(userConfig);
