--- conflicted
+++ resolved
@@ -41,12 +41,9 @@
           this._console.length = 0;
       });
       page.on('close', () => this._onPageClose());
-<<<<<<< HEAD
       page.on('filechooser', chooser => this._fileChooser = chooser);
-=======
       page.setDefaultNavigationTimeout(60000);
       page.setDefaultTimeout(5000);
->>>>>>> 1b18e31f
       this._page = page;
       this._browser = browser;
       return page;
