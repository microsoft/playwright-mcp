--- conflicted
+++ resolved
@@ -341,7 +341,6 @@
         fileChooser: chooser,
       }, this);
     });
-<<<<<<< HEAD
     page.on('download', download => {
       this.context.setModalState({
         type: 'download',
@@ -349,9 +348,7 @@
         download,
       }, this);
     });
-=======
     page.on('dialog', dialog => this.context.dialogShown(this, dialog));
->>>>>>> 9578a5b2
     page.setDefaultNavigationTimeout(60000);
     page.setDefaultTimeout(5000);
   }
