--- conflicted
+++ resolved
@@ -23,11 +23,8 @@
   private _page: playwright.Page | undefined;
   private _console: playwright.ConsoleMessage[] = [];
   private _createPagePromise: Promise<playwright.Page> | undefined;
-<<<<<<< HEAD
   private _fileChooser: playwright.FileChooser | undefined;
-=======
   private _lastSnapshotFrames: playwright.FrameLocator[] = [];
->>>>>>> f0332136
 
   constructor(userDataDir: string, launchOptions?: playwright.LaunchOptions) {
     this._userDataDir = userDataDir;
