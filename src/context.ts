/**
 * Copyright (c) Microsoft Corporation.
 *
 * Licensed under the Apache License, Version 2.0 (the "License");
 * you may not use this file except in compliance with the License.
 * You may obtain a copy of the License at
 *
 * http://www.apache.org/licenses/LICENSE-2.0
 *
 * Unless required by applicable law or agreed to in writing, software
 * distributed under the License is distributed on an "AS IS" BASIS,
 * WITHOUT WARRANTIES OR CONDITIONS OF ANY KIND, either express or implied.
 * See the License for the specific language governing permissions and
 * limitations under the License.
 */

import * as playwright from 'playwright';

import { waitForCompletion } from './tools/utils.js';
import { ManualPromise } from './manualPromise.js';
import { Tab } from './tab.js';

<<<<<<< HEAD
import type { ImageContent, TextContent } from '@modelcontextprotocol/sdk/types';
import type { ModalState, Tool, ToolActionResult } from './tools/tool';
import type { Config } from '../config';
import { outputFile } from './config';
=======
import type { ImageContent, TextContent } from '@modelcontextprotocol/sdk/types.js';
import type { ModalState, Tool, ToolActionResult } from './tools/tool.js';
import type { Config } from '../config.js';
>>>>>>> 23ce9733

type PendingAction = {
  dialogShown: ManualPromise<void>;
};

export class Context {
  readonly tools: Tool[];
  readonly config: Config;
  private _browser: playwright.Browser | undefined;
  private _browserContext: playwright.BrowserContext | undefined;
  private _createBrowserContextPromise: Promise<{ browser?: playwright.Browser, browserContext: playwright.BrowserContext }> | undefined;
  private _tabs: Tab[] = [];
  private _currentTab: Tab | undefined;
  private _modalStates: (ModalState & { tab: Tab })[] = [];
  private _pendingAction: PendingAction | undefined;
  private _downloads: { download: playwright.Download, finished: boolean, outputFile: string }[] = [];

  constructor(tools: Tool[], config: Config) {
    this.tools = tools;
    this.config = config;
  }

  modalStates(): ModalState[] {
    return this._modalStates;
  }

  setModalState(modalState: ModalState, inTab: Tab) {
    this._modalStates.push({ ...modalState, tab: inTab });
  }

  clearModalState(modalState: ModalState) {
    this._modalStates = this._modalStates.filter(state => state !== modalState);
  }

  modalStatesMarkdown(): string[] {
    const result: string[] = ['### Modal state'];
    if (this._modalStates.length === 0)
      result.push('- There is no modal state present');
    for (const state of this._modalStates) {
      const tool = this.tools.find(tool => tool.clearsModalState === state.type);
      result.push(`- [${state.description}]: can be handled by the "${tool?.schema.name}" tool`);
    }
    return result;
  }

  tabs(): Tab[] {
    return this._tabs;
  }

  currentTabOrDie(): Tab {
    if (!this._currentTab)
      throw new Error('No current snapshot available. Capture a snapshot of navigate to a new location first.');
    return this._currentTab;
  }

  async newTab(): Promise<Tab> {
    const browserContext = await this._ensureBrowserContext();
    const page = await browserContext.newPage();
    this._currentTab = this._tabs.find(t => t.page === page)!;
    return this._currentTab;
  }

  async selectTab(index: number) {
    this._currentTab = this._tabs[index - 1];
    await this._currentTab.page.bringToFront();
  }

  async ensureTab(): Promise<Tab> {
    const context = await this._ensureBrowserContext();
    if (!this._currentTab)
      await context.newPage();
    return this._currentTab!;
  }

  async listTabsMarkdown(): Promise<string> {
    if (!this._tabs.length)
      return '### No tabs open';
    const lines: string[] = ['### Open tabs'];
    for (let i = 0; i < this._tabs.length; i++) {
      const tab = this._tabs[i];
      const title = await tab.page.title();
      const url = tab.page.url();
      const current = tab === this._currentTab ? ' (current)' : '';
      lines.push(`- ${i + 1}:${current} [${title}] (${url})`);
    }
    return lines.join('\n');
  }

  async closeTab(index: number | undefined) {
    const tab = index === undefined ? this._currentTab : this._tabs[index - 1];
    await tab?.page.close();
    return await this.listTabsMarkdown();
  }

  async run(tool: Tool, params: Record<string, unknown> | undefined) {
    // Tab management is done outside of the action() call.
    const toolResult = await tool.handle(this, tool.schema.inputSchema.parse(params));
    const { code, action, waitForNetwork, captureSnapshot, resultOverride } = toolResult;
    const racingAction = action ? () => this._raceAgainstModalDialogs(action) : undefined;

    if (resultOverride)
      return resultOverride;

    if (!this._currentTab) {
      return {
        content: [{
          type: 'text',
          text: 'No open pages available. Use the "browser_navigate" tool to navigate to a page first.',
        }],
      };
    }

    const tab = this.currentTabOrDie();
    // TODO: race against modal dialogs to resolve clicks.
    let actionResult: { content?: (ImageContent | TextContent)[] } | undefined;
    try {
      if (waitForNetwork)
        actionResult = await waitForCompletion(this, tab.page, async () => racingAction?.()) ?? undefined;
      else
        actionResult = await racingAction?.() ?? undefined;
    } finally {
      if (captureSnapshot && !this._javaScriptBlocked())
        await tab.captureSnapshot();
    }

    const result: string[] = [];
    result.push(`- Ran Playwright code:
\`\`\`js
${code.join('\n')}
\`\`\`
`);

    if (this.modalStates().length) {
      result.push(...this.modalStatesMarkdown());
      return {
        content: [{
          type: 'text',
          text: result.join('\n'),
        }],
      };
    }

    if (this._downloads.length) {
      result.push('', '### Downloads');
      for (const entry of this._downloads) {
        if (entry.finished)
          result.push(`- Downloaded file ${entry.download.suggestedFilename()} to ${entry.outputFile}`);
        else
          result.push(`- Downloading file ${entry.download.suggestedFilename()} ...`);
      }
      result.push('');
    }

    if (this.tabs().length > 1)
      result.push(await this.listTabsMarkdown(), '');

    if (this.tabs().length > 1)
      result.push('### Current tab');

    result.push(
        `- Page URL: ${tab.page.url()}`,
        `- Page Title: ${await tab.page.title()}`
    );

    if (captureSnapshot && tab.hasSnapshot())
      result.push(tab.snapshotOrDie().text());

    const content = actionResult?.content ?? [];

    return {
      content: [
        ...content,
        {
          type: 'text',
          text: result.join('\n'),
        }
      ],
    };
  }

  async waitForTimeout(time: number) {
    if (this._currentTab && !this._javaScriptBlocked())
      await this._currentTab.page.evaluate(() => new Promise(f => setTimeout(f, 1000)));
    else
      await new Promise(f => setTimeout(f, time));
  }

  private async _raceAgainstModalDialogs(action: () => Promise<ToolActionResult>): Promise<ToolActionResult> {
    this._pendingAction = {
      dialogShown: new ManualPromise(),
    };

    let result: ToolActionResult | undefined;
    try {
      await Promise.race([
        action().then(r => result = r),
        this._pendingAction.dialogShown,
      ]);
    } finally {
      this._pendingAction = undefined;
    }
    return result;
  }

  private _javaScriptBlocked(): boolean {
    return this._modalStates.some(state => state.type === 'dialog');
  }

  dialogShown(tab: Tab, dialog: playwright.Dialog) {
    this.setModalState({
      type: 'dialog',
      description: `"${dialog.type()}" dialog with message "${dialog.message()}"`,
      dialog,
    }, tab);
    this._pendingAction?.dialogShown.resolve();
  }

  async downloadStarted(tab: Tab, download: playwright.Download) {
    const entry = {
      download,
      finished: false,
      outputFile: await outputFile(this.config, download.suggestedFilename())
    };
    this._downloads.push(entry);
    await download.saveAs(entry.outputFile);
    entry.finished = true;
  }

  private _onPageCreated(page: playwright.Page) {
    const tab = new Tab(this, page, tab => this._onPageClosed(tab));
    this._tabs.push(tab);
    if (!this._currentTab)
      this._currentTab = tab;
  }

  private _onPageClosed(tab: Tab) {
    this._modalStates = this._modalStates.filter(state => state.tab !== tab);
    const index = this._tabs.indexOf(tab);
    if (index === -1)
      return;
    this._tabs.splice(index, 1);

    if (this._currentTab === tab)
      this._currentTab = this._tabs[Math.min(index, this._tabs.length - 1)];
    if (this._browserContext && !this._tabs.length)
      void this.close();
  }

  async close() {
    if (!this._browserContext)
      return;
    const browserContext = this._browserContext;
    const browser = this._browser;
    this._createBrowserContextPromise = undefined;
    this._browserContext = undefined;
    this._browser = undefined;

    await browserContext?.close().then(async () => {
      await browser?.close();
    }).catch(() => {});
  }

  private async _ensureBrowserContext() {
    if (!this._browserContext) {
      const context = await this._createBrowserContext();
      this._browser = context.browser;
      this._browserContext = context.browserContext;
      for (const page of this._browserContext.pages())
        this._onPageCreated(page);
      this._browserContext.on('page', page => this._onPageCreated(page));
    }
    return this._browserContext;
  }

  private async _createBrowserContext(): Promise<{ browser?: playwright.Browser, browserContext: playwright.BrowserContext }> {
    if (!this._createBrowserContextPromise)
      this._createBrowserContextPromise = this._innerCreateBrowserContext();
    return this._createBrowserContextPromise;
  }

  private async _innerCreateBrowserContext(): Promise<{ browser?: playwright.Browser, browserContext: playwright.BrowserContext }> {
    if (this.config.browser?.remoteEndpoint) {
      const url = new URL(this.config.browser?.remoteEndpoint);
      if (this.config.browser.browserName)
        url.searchParams.set('browser', this.config.browser.browserName);
      if (this.config.browser.launchOptions)
        url.searchParams.set('launch-options', JSON.stringify(this.config.browser.launchOptions));
      const browser = await playwright[this.config.browser?.browserName ?? 'chromium'].connect(String(url));
      const browserContext = await browser.newContext();
      return { browser, browserContext };
    }

    if (this.config.browser?.cdpEndpoint) {
      const browser = await playwright.chromium.connectOverCDP(this.config.browser.cdpEndpoint);
      const browserContext = browser.contexts()[0];
      return { browser, browserContext };
    }

    const browserContext = await launchPersistentContext(this.config.browser);
    return { browserContext };
  }
}

async function launchPersistentContext(browserConfig: Config['browser']): Promise<playwright.BrowserContext> {
  try {
    const browserType = browserConfig?.browserName ? playwright[browserConfig.browserName] : playwright.chromium;
    return await browserType.launchPersistentContext(browserConfig?.userDataDir || '', { ...browserConfig?.launchOptions, ...browserConfig?.contextOptions });
  } catch (error: any) {
    if (error.message.includes('Executable doesn\'t exist'))
      throw new Error(`Browser specified in your config is not installed. Either install it (likely) or change the config.`);
    throw error;
  }
}

export async function generateLocator(locator: playwright.Locator): Promise<string> {
  return (locator as any)._generateLocatorString();
}<|MERGE_RESOLUTION|>--- conflicted
+++ resolved
@@ -20,16 +20,10 @@
 import { ManualPromise } from './manualPromise.js';
 import { Tab } from './tab.js';
 
-<<<<<<< HEAD
-import type { ImageContent, TextContent } from '@modelcontextprotocol/sdk/types';
-import type { ModalState, Tool, ToolActionResult } from './tools/tool';
-import type { Config } from '../config';
-import { outputFile } from './config';
-=======
 import type { ImageContent, TextContent } from '@modelcontextprotocol/sdk/types.js';
 import type { ModalState, Tool, ToolActionResult } from './tools/tool.js';
 import type { Config } from '../config.js';
->>>>>>> 23ce9733
+import { outputFile } from './config.js';
 
 type PendingAction = {
   dialogShown: ManualPromise<void>;
