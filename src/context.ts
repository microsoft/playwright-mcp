/**
 * Copyright (c) Microsoft Corporation.
 *
 * Licensed under the Apache License, Version 2.0 (the "License");
 * you may not use this file except in compliance with the License.
 * You may obtain a copy of the License at
 *
 * http://www.apache.org/licenses/LICENSE-2.0
 *
 * Unless required by applicable law or agreed to in writing, software
 * distributed under the License is distributed on an "AS IS" BASIS,
 * WITHOUT WARRANTIES OR CONDITIONS OF ANY KIND, either express or implied.
 * See the License for the specific language governing permissions and
 * limitations under the License.
 */

import * as playwright from 'playwright';
import yaml from 'yaml';

import { waitForCompletion } from './tools/utils';
import { ToolResult } from './tools/tool';
import { uploadFile } from './tools/files';

export type ContextOptions = {
  browserName?: 'chromium' | 'firefox' | 'webkit';
  userDataDir: string;
  launchOptions?: playwright.LaunchOptions;
  cdpEndpoint?: string;
  remoteEndpoint?: string;
};

type PageOrFrameLocator = playwright.Page | playwright.FrameLocator;

type RunOptions = {
  captureSnapshot?: boolean;
  waitForCompletion?: boolean;
  ignoreBlocks?: {
    filechooser?: boolean;
  };
};

export class Context {
  readonly options: ContextOptions;
  private _browser: playwright.Browser | undefined;
  private _browserContext: playwright.BrowserContext | undefined;
  private _tabs: Tab[] = [];
  private _currentTab: Tab | undefined;

  constructor(options: ContextOptions) {
    this.options = options;
  }

  tabs(): Tab[] {
    return this._tabs;
  }

  currentTab(): Tab {
    if (!this._currentTab)
      throw new Error('No current snapshot available. Capture a snapshot of navigate to a new location first.');
    return this._currentTab;
  }

  async newTab(): Promise<Tab> {
    const browserContext = await this._ensureBrowserContext();
    const page = await browserContext.newPage();
    this._currentTab = this._tabs.find(t => t.page === page)!;
    return this._currentTab;
  }

  async selectTab(index: number) {
    this._currentTab = this._tabs[index - 1];
    await this._currentTab.page.bringToFront();
  }

  async ensureTab(): Promise<Tab> {
    const context = await this._ensureBrowserContext();
    if (!this._currentTab)
      await context.newPage();
    return this._currentTab!;
  }

  async listTabs(): Promise<string> {
    if (!this._tabs.length)
      return '### No tabs open';
    const lines: string[] = ['### Open tabs'];
    for (let i = 0; i < this._tabs.length; i++) {
      const tab = this._tabs[i];
      const title = await tab.page.title();
      const url = tab.page.url();
      const current = tab === this._currentTab ? ' (current)' : '';
      lines.push(`- ${i + 1}:${current} [${title}] (${url})`);
    }
    return lines.join('\n');
  }

  async closeTab(index: number | undefined) {
    const tab = index === undefined ? this.currentTab() : this._tabs[index - 1];
    await tab.page.close();
    return await this.listTabs();
  }

  private _onPageCreated(page: playwright.Page) {
    const tab = new Tab(this, page, tab => this._onPageClosed(tab));
    this._tabs.push(tab);
    if (!this._currentTab)
      this._currentTab = tab;
  }

  private _onPageClosed(tab: Tab) {
    const index = this._tabs.indexOf(tab);
    if (index === -1)
      return;
    this._tabs.splice(index, 1);

    if (this._currentTab === tab)
      this._currentTab = this._tabs[Math.min(index, this._tabs.length - 1)];
    if (this._browserContext && !this._tabs.length)
      void this.close();
  }

  async close() {
    if (!this._browserContext)
      return;
    const browserContext = this._browserContext;
    const browser = this._browser;
    this._browserContext = undefined;
    this._browser = undefined;

    await browserContext?.close().then(async () => {
      await browser?.close();
    }).catch(() => {});
  }

  private async _ensureBrowserContext() {
    if (!this._browserContext) {
      const context = await this._createBrowserContext();
      this._browser = context.browser;
      this._browserContext = context.browserContext;
      for (const page of this._browserContext.pages())
        this._onPageCreated(page);
      this._browserContext.on('page', page => this._onPageCreated(page));
    }
    return this._browserContext;
  }

  private async _createBrowserContext(): Promise<{ browser?: playwright.Browser, browserContext: playwright.BrowserContext }> {
    if (this.options.remoteEndpoint) {
      const url = new URL(this.options.remoteEndpoint);
      if (this.options.browserName)
        url.searchParams.set('browser', this.options.browserName);
      if (this.options.launchOptions)
        url.searchParams.set('launch-options', JSON.stringify(this.options.launchOptions));
      const browser = await playwright[this.options.browserName ?? 'chromium'].connect(String(url));
      const browserContext = await browser.newContext();
      return { browser, browserContext };
    }

    if (this.options.cdpEndpoint) {
      const browser = await playwright.chromium.connectOverCDP(this.options.cdpEndpoint);
      const browserContext = browser.contexts()[0];
      return { browser, browserContext };
    }

    const browserContext = await this._launchPersistentContext();
    return { browserContext };
  }

  private async _launchPersistentContext(): Promise<playwright.BrowserContext> {
    try {
      const browserType = this.options.browserName ? playwright[this.options.browserName] : playwright.chromium;
      return await browserType.launchPersistentContext(this.options.userDataDir, this.options.launchOptions);
    } catch (error: any) {
      if (error.message.includes('Executable doesn\'t exist'))
        throw new Error(`Browser specified in your config is not installed. Either install it (likely) or change the config.`);
      throw error;
    }
  }
}

type RunResult = {
  code: string[];
};

class Tab {
  readonly context: Context;
  readonly page: playwright.Page;
  private _console: playwright.ConsoleMessage[] = [];
  private _fileChooser: playwright.FileChooser | undefined;
  private _snapshot: PageSnapshot | undefined;
  private _onPageClose: (tab: Tab) => void;

  constructor(context: Context, page: playwright.Page, onPageClose: (tab: Tab) => void) {
    this.context = context;
    this.page = page;
    this._onPageClose = onPageClose;
    page.on('console', event => this._console.push(event));
    page.on('framenavigated', frame => {
      if (!frame.parentFrame())
        this._console.length = 0;
    });
    page.on('close', () => this._onClose());
    page.on('filechooser', chooser => this._fileChooser = chooser);
    page.setDefaultNavigationTimeout(60000);
    page.setDefaultTimeout(5000);
  }

  private _onClose() {
    this._fileChooser = undefined;
    this._console.length = 0;
    this._onPageClose(this);
  }

  async navigate(url: string) {
    await this.page.goto(url, { waitUntil: 'domcontentloaded' });
    // Cap load event to 5 seconds, the page is operational at this point.
    await this.page.waitForLoadState('load', { timeout: 5000 }).catch(() => {});
  }

  async run(callback: (tab: Tab) => Promise<RunResult>, options?: RunOptions): Promise<ToolResult> {
    const blockedBeforeAction = this._blockReason(options);
    if (blockedBeforeAction) {
      return {
        content: [{
          type: 'text',
          text: blockedBeforeAction,
        }],
      };
    }

    let runResult: RunResult | undefined;
    try {
      if (options?.waitForCompletion)
        runResult = await waitForCompletion(this.page, () => callback(this)) ?? undefined;
      else
        runResult = await callback(this) ?? undefined;
    } finally {
      if (options?.captureSnapshot)
        this._snapshot = await PageSnapshot.create(this.page);
    }

    const result: string[] = [];
<<<<<<< HEAD
    result.push('', '- Ran code:', '```js', ...runResult.code, '```', '');

    const blockedAfterAction = this._blockReason();
    if (blockedAfterAction)
      result.push(blockedAfterAction, '');
=======
    result.push(`- Ran Playwright code:
\`\`\`js
${runResult.code.join('\n')}
\`\`\`
`);
>>>>>>> e7c7709b

    if (this.context.tabs().length > 1)
      result.push(await this.context.listTabs(), '');

    if (this._snapshot) {
      if (this.context.tabs().length > 1)
        result.push('### Current tab');
      result.push(this._snapshot.text());
    }

    return {
      content: [{
        type: 'text',
        text: result.join('\n'),
      }],
    };
  }

  async runAndWait(callback: (tab: Tab) => Promise<RunResult>, options?: RunOptions): Promise<ToolResult> {
    return await this.run(callback, {
      waitForCompletion: true,
      ...options,
    });
  }

  async runAndWaitWithSnapshot(callback: (snapshot: PageSnapshot) => Promise<RunResult>, options?: RunOptions): Promise<ToolResult> {
    return await this.run(tab => callback(tab.lastSnapshot()), {
      captureSnapshot: true,
      waitForCompletion: true,
      ...options,
    });
  }

  lastSnapshot(): PageSnapshot {
    if (!this._snapshot)
      throw new Error('No snapshot available');
    return this._snapshot;
  }

  async console(): Promise<playwright.ConsoleMessage[]> {
    return this._console;
  }

  async submitFileChooser(paths: string[]) {
    if (!this._fileChooser)
      throw new Error('No file chooser visible');
    await this._fileChooser.setFiles(paths);
    this._fileChooser = undefined;
  }

  async dismissFileChooser() {
    if (!this._fileChooser)
      throw new Error('No file chooser visible');
    this._fileChooser = undefined;
  }

  private _blockReason(options?: RunOptions): string | undefined {
    if (this._fileChooser && !options?.ignoreBlocks?.filechooser)
      return `- The page opened a file chooser. Use ${uploadFile(true).schema.name} to submit files or dismiss it before continuing.`;
  }
}

class PageSnapshot {
  private _frameLocators: PageOrFrameLocator[] = [];
  private _text!: string;

  constructor() {
  }

  static async create(page: playwright.Page): Promise<PageSnapshot> {
    const snapshot = new PageSnapshot();
    await snapshot._build(page);
    return snapshot;
  }

  text(): string {
    return this._text;
  }

  private async _build(page: playwright.Page) {
    const yamlDocument = await this._snapshotFrame(page);
    const lines = [];
    lines.push(
        `- Page URL: ${page.url()}`,
        `- Page Title: ${await page.title()}`
    );
    lines.push(
        `- Page Snapshot`,
        '```yaml',
        yamlDocument.toString().trim(),
        '```',
        ''
    );
    this._text = lines.join('\n');
  }

  private async _snapshotFrame(frame: playwright.Page | playwright.FrameLocator) {
    const frameIndex = this._frameLocators.push(frame) - 1;
    const snapshotString = await frame.locator('body').ariaSnapshot({ ref: true });
    const snapshot = yaml.parseDocument(snapshotString);

    const visit = async (node: any): Promise<unknown> => {
      if (yaml.isPair(node)) {
        await Promise.all([
          visit(node.key).then(k => node.key = k),
          visit(node.value).then(v => node.value = v)
        ]);
      } else if (yaml.isSeq(node) || yaml.isMap(node)) {
        node.items = await Promise.all(node.items.map(visit));
      } else if (yaml.isScalar(node)) {
        if (typeof node.value === 'string') {
          const value = node.value;
          if (frameIndex > 0)
            node.value = value.replace('[ref=', `[ref=f${frameIndex}`);
          if (value.startsWith('iframe ')) {
            const ref = value.match(/\[ref=(.*)\]/)?.[1];
            if (ref) {
              try {
                const childSnapshot = await this._snapshotFrame(frame.frameLocator(`aria-ref=${ref}`));
                return snapshot.createPair(node.value, childSnapshot);
              } catch (error) {
                return snapshot.createPair(node.value, '<could not take iframe snapshot>');
              }
            }
          }
        }
      }

      return node;
    };
    await visit(snapshot.contents);
    return snapshot;
  }

  refLocator(ref: string): playwright.Locator {
    let frame = this._frameLocators[0];
    const match = ref.match(/^f(\d+)(.*)/);
    if (match) {
      const frameIndex = parseInt(match[1], 10);
      frame = this._frameLocators[frameIndex];
      ref = match[2];
    }

    if (!frame)
      throw new Error(`Frame does not exist. Provide ref from the most current snapshot.`);

    return frame.locator(`aria-ref=${ref}`);
  }
}

export async function generateLocator(locator: playwright.Locator): Promise<string> {
  return (locator as any)._generateLocatorString();
}<|MERGE_RESOLUTION|>--- conflicted
+++ resolved
@@ -239,19 +239,11 @@
     }
 
     const result: string[] = [];
-<<<<<<< HEAD
-    result.push('', '- Ran code:', '```js', ...runResult.code, '```', '');
+    result.push('', '- Ran Playwright code:', '```js', ...runResult.code, '```', '');
 
     const blockedAfterAction = this._blockReason();
     if (blockedAfterAction)
       result.push(blockedAfterAction, '');
-=======
-    result.push(`- Ran Playwright code:
-\`\`\`js
-${runResult.code.join('\n')}
-\`\`\`
-`);
->>>>>>> e7c7709b
 
     if (this.context.tabs().length > 1)
       result.push(await this.context.listTabs(), '');
