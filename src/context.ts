--- conflicted
+++ resolved
@@ -15,11 +15,6 @@
  */
 
 import fs from 'node:fs';
-<<<<<<< HEAD
-import url from 'node:url';
-=======
-import os from 'node:os';
->>>>>>> 54ed7c32
 import path from 'node:path';
 
 import * as playwright from 'playwright';
