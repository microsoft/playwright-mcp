/**
 * Copyright (c) Microsoft Corporation.
 *
 * Licensed under the Apache License, Version 2.0 (the "License");
 * you may not use this file except in compliance with the License.
 * You may obtain a copy of the License at
 *
 * http://www.apache.org/licenses/LICENSE-2.0
 *
 * Unless required by applicable law or agreed to in writing, software
 * distributed under the License is distributed on an "AS IS" BASIS,
 * WITHOUT WARRANTIES OR CONDITIONS OF ANY KIND, either express or implied.
 * See the License for the specific language governing permissions and
 * limitations under the License.
 */

import http from 'node:http';
import assert from 'node:assert';
import crypto from 'node:crypto';
import path from 'node:path';
import fs from 'node:fs';

import { SSEServerTransport } from '@modelcontextprotocol/sdk/server/sse.js';
import { StreamableHTTPServerTransport } from '@modelcontextprotocol/sdk/server/streamableHttp.js';
import { StdioServerTransport } from '@modelcontextprotocol/sdk/server/stdio.js';

import type { Server } from './server.js';

<<<<<<< HEAD
import type { Connection } from './connection.js';
import type { FullConfig } from './config.js';
import { getMSPlaywrightDir } from './tools/utils.js';

export async function startStdioTransport(config: FullConfig, connectionList: Connection[]) {
  const connection = await createConnection(config);
  await connection.connect(new StdioServerTransport());
  connectionList.push(connection);
=======
export async function startStdioTransport(server: Server) {
  await server.createConnection(new StdioServerTransport());
>>>>>>> 54ed7c32
}

async function handleSSE(server: Server, req: http.IncomingMessage, res: http.ServerResponse, url: URL, sessions: Map<string, SSEServerTransport>) {
  if (req.method === 'POST') {
    const sessionId = url.searchParams.get('sessionId');
    if (!sessionId) {
      res.statusCode = 400;
      return res.end('Missing sessionId');
    }

    const transport = sessions.get(sessionId);
    if (!transport) {
      res.statusCode = 404;
      return res.end('Session not found');
    }

    return await transport.handlePostMessage(req, res);
  } else if (req.method === 'GET') {
    const transport = new SSEServerTransport('/sse?' + new URLSearchParams({ secret: url.searchParams.get('secret')! }), res);
    sessions.set(transport.sessionId, transport);
    const connection = await server.createConnection(transport);
    res.on('close', () => {
      sessions.delete(transport.sessionId);
      // eslint-disable-next-line no-console
      void connection.close().catch(e => console.error(e));
    });
    return;
  }

  res.statusCode = 405;
  res.end('Method not allowed');
}

async function handleStreamable(server: Server, req: http.IncomingMessage, res: http.ServerResponse, sessions: Map<string, StreamableHTTPServerTransport>) {
  const sessionId = req.headers['mcp-session-id'] as string | undefined;
  if (sessionId) {
    const transport = sessions.get(sessionId);
    if (!transport) {
      res.statusCode = 404;
      res.end('Session not found');
      return;
    }
    return await transport.handleRequest(req, res);
  }

  if (req.method === 'POST') {
    const transport = new StreamableHTTPServerTransport({
      sessionIdGenerator: () => crypto.randomUUID(),
      onsessioninitialized: sessionId => {
        sessions.set(sessionId, transport);
      }
    });
    transport.onclose = () => {
      if (transport.sessionId)
        sessions.delete(transport.sessionId);
    };
    await server.createConnection(transport);
    await transport.handleRequest(req, res);
    return;
  }

  res.statusCode = 400;
  res.end('Invalid request');
}

<<<<<<< HEAD
export function startHttpTransport(config: FullConfig, port: number, hostname: string | undefined, connectionList: Connection[]) {
  const secret = config.server?.secret ?? getDefaultSecret();

=======
export function startHttpTransport(server: Server, port: number, hostname: string | undefined) {
>>>>>>> 54ed7c32
  const sseSessions = new Map<string, SSEServerTransport>();
  const streamableSessions = new Map<string, StreamableHTTPServerTransport>();
  const httpServer = http.createServer(async (req, res) => {
    const url = new URL(`http://localhost${req.url}`);
    if (url.searchParams.get('secret') !== secret) {
      res.statusCode = 401;
      return res.end();
    }

    if (url.pathname.startsWith('/mcp'))
      await handleStreamable(server, req, res, streamableSessions);
    else
      await handleSSE(server, req, res, url, sseSessions);
  });
  httpServer.listen(port, hostname, () => {
    const address = httpServer.address();
    assert(address, 'Could not bind server socket');
    let url: string;
    if (typeof address === 'string') {
      url = address;
    } else {
      const resolvedPort = address.port;
      let resolvedHost = address.family === 'IPv4' ? address.address : `[${address.address}]`;
      if (resolvedHost === '0.0.0.0' || resolvedHost === '[::]')
        resolvedHost = 'localhost';
      url = `http://${resolvedHost}:${resolvedPort}`;
    }

    const sseURL = new URL('./sse', url);
    sseURL.searchParams.set('secret', secret);

    const message = [
      `Listening on ${url}`,
      'Put this in your client config:',
      JSON.stringify({
        'mcpServers': {
          'playwright': {
            'url': `${sseURL}`
          }
        }
      }, undefined, 2),
      'If your client supports streamable HTTP, you can use the /mcp endpoint instead.',
    ].join('\n');
    // eslint-disable-next-line no-console
    console.error(message);
  });
}

function getDefaultSecret() {
  const dir = getMSPlaywrightDir();
  const file = path.join(dir, 'mcp-transport-secret');
  if (fs.existsSync(file))
    return fs.readFileSync(file, 'utf8');
  const secret = crypto.randomUUID();
  fs.mkdirSync(dir, { recursive: true });
  fs.writeFileSync(file, secret);
  return secret;
}<|MERGE_RESOLUTION|>--- conflicted
+++ resolved
@@ -26,19 +26,8 @@
 
 import type { Server } from './server.js';
 
-<<<<<<< HEAD
-import type { Connection } from './connection.js';
-import type { FullConfig } from './config.js';
-import { getMSPlaywrightDir } from './tools/utils.js';
-
-export async function startStdioTransport(config: FullConfig, connectionList: Connection[]) {
-  const connection = await createConnection(config);
-  await connection.connect(new StdioServerTransport());
-  connectionList.push(connection);
-=======
 export async function startStdioTransport(server: Server) {
   await server.createConnection(new StdioServerTransport());
->>>>>>> 54ed7c32
 }
 
 async function handleSSE(server: Server, req: http.IncomingMessage, res: http.ServerResponse, url: URL, sessions: Map<string, SSEServerTransport>) {
@@ -104,13 +93,8 @@
   res.end('Invalid request');
 }
 
-<<<<<<< HEAD
-export function startHttpTransport(config: FullConfig, port: number, hostname: string | undefined, connectionList: Connection[]) {
-  const secret = config.server?.secret ?? getDefaultSecret();
-
-=======
 export function startHttpTransport(server: Server, port: number, hostname: string | undefined) {
->>>>>>> 54ed7c32
+  const secret = server.config.server?.secret ?? getDefaultSecret();
   const sseSessions = new Map<string, SSEServerTransport>();
   const streamableSessions = new Map<string, StreamableHTTPServerTransport>();
   const httpServer = http.createServer(async (req, res) => {
