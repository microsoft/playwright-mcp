--- conflicted
+++ resolved
@@ -28,7 +28,6 @@
   await server.createConnection(new StdioServerTransport());
 }
 
-<<<<<<< HEAD
 function checkCors(config: FullConfig, req: http.IncomingMessage, res: http.ServerResponse): boolean {
   if (config.server?.corsAllowedOrigins === undefined)
     return false;
@@ -48,15 +47,12 @@
   return false;
 }
 
-async function handleSSE(config: FullConfig, req: http.IncomingMessage, res: http.ServerResponse, url: URL, sessions: Map<string, SSEServerTransport>, connectionList: Connection[]) {
+async function handleSSE(server: Server, req: http.IncomingMessage, res: http.ServerResponse, url: URL, sessions: Map<string, SSEServerTransport>) {
   if (checkCors(config, req, res) && req.method === 'OPTIONS') {
     res.statusCode = 204;
     return res.end();
   }
 
-=======
-async function handleSSE(server: Server, req: http.IncomingMessage, res: http.ServerResponse, url: URL, sessions: Map<string, SSEServerTransport>) {
->>>>>>> 54ed7c32
   if (req.method === 'POST') {
     const sessionId = url.searchParams.get('sessionId');
     if (!sessionId) {
