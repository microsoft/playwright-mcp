--- conflicted
+++ resolved
@@ -33,11 +33,7 @@
   connectionList.push(connection);
 }
 
-<<<<<<< HEAD
-async function handleSSE(req: http.IncomingMessage, res: http.ServerResponse, url: URL, serverList: ServerList, sessions: Map<string, SSEServerTransport>, secret: string | undefined) {
-=======
 async function handleSSE(config: Config, req: http.IncomingMessage, res: http.ServerResponse, url: URL, sessions: Map<string, SSEServerTransport>, connectionList: Connection[]) {
->>>>>>> b5be37e5
   if (req.method === 'POST') {
     const sessionId = url.searchParams.get('sessionId');
     if (!sessionId) {
@@ -54,8 +50,8 @@
     return await transport.handlePostMessage(req, res);
   } else if (req.method === 'GET') {
     let url = '/sse';
-    if (secret)
-      url += '?' + new URLSearchParams({ secret });
+    if (config.secret)
+      url += '?' + new URLSearchParams({ secret: config.secret });
 
     const transport = new SSEServerTransport(url, res);
     sessions.set(transport.sessionId, transport);
@@ -112,16 +108,12 @@
   res.end('Invalid request');
 }
 
-<<<<<<< HEAD
-export function startHttpTransport(port: number, hostname: string | undefined, serverList: ServerList, secret: string | undefined) {
-=======
 export function startHttpTransport(config: Config, port: number, hostname: string | undefined, connectionList: Connection[]) {
->>>>>>> b5be37e5
   const sseSessions = new Map<string, SSEServerTransport>();
   const streamableSessions = new Map<string, StreamableHTTPServerTransport>();
   const httpServer = http.createServer(async (req, res) => {
     const url = new URL(`http://localhost${req.url}`);
-    if (secret && url.searchParams.get('secret') !== secret) {
+    if (config.secret && url.searchParams.get('secret') !== config.secret) {
       res.statusCode = 403;
       return res.end('Forbidden');
     }
@@ -129,11 +121,7 @@
     if (url.pathname.startsWith('/mcp'))
       await handleStreamable(config, req, res, streamableSessions, connectionList);
     else
-<<<<<<< HEAD
-      await handleSSE(req, res, url, serverList, sseSessions, secret);
-=======
       await handleSSE(config, req, res, url, sseSessions, connectionList);
->>>>>>> b5be37e5
   });
   httpServer.listen(port, hostname, () => {
     const address = httpServer.address();
@@ -150,8 +138,8 @@
     }
 
     const sseUrl = new URL('/sse', baseUrl);
-    if (secret)
-      sseUrl.searchParams.set('secret', secret);
+    if (config.secret)
+      sseUrl.searchParams.set('secret', config.secret);
 
     const message = [
       `Listening on ${baseUrl}`,
