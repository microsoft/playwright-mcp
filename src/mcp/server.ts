import { Server } from '@modelcontextprotocol/sdk/server/index.js';
import type { Transport } from '@modelcontextprotocol/sdk/shared/transport.js';
import type {
  ImageContent,
  TextContent,
} from '@modelcontextprotocol/sdk/types.js';
import {
  CallToolRequestSchema,
  ListToolsRequestSchema,
} from '@modelcontextprotocol/sdk/types.js';
import debug from 'debug';
import type { z } from 'zod';
import { zodToJsonSchema } from 'zod-to-json-schema';
import { logUnhandledError } from '../log.js';
import { ManualPromise } from '../manual-promise.js';

const serverDebug = debug('pw:mcp:server');

import { logRequest } from '../utils/request-logger.js';

export type { Server } from '@modelcontextprotocol/sdk/server/index.js';
export type ClientCapabilities = {
  roots?: {
    listRoots?: boolean;
  };
};
export type ToolResponse = {
  content: (TextContent | ImageContent)[];
  isError?: boolean;
};
export type ToolSchema<Input extends z.ZodTypeAny = z.ZodTypeAny> = {
  name: string;
  title: string;
  description: string;
  inputSchema: Input;
  type: 'readOnly' | 'destructive';
};
export type ToolHandler = (
  toolName: string,
  params: Record<string, unknown>
) => Promise<ToolResponse>;
export interface ServerBackend {
  name: string;
  version: string;
  initialize?(server: Server): Promise<void>;
<<<<<<< HEAD
  tools(): ToolSchema[];
  callTool(
    schema: ToolSchema,
    parsedArguments: Record<string, unknown>
  ): Promise<ToolResponse>;
=======
  tools(): ToolSchema<any>[];
  callTool(schema: ToolSchema<any>, rawArguments: any): Promise<ToolResponse>;
>>>>>>> f010164b
  serverClosed?(): void;
}
export type ServerBackendFactory = () => ServerBackend;
export async function connect(
  serverBackendFactory: ServerBackendFactory,
  transport: Transport,
  runHeartbeat: boolean
) {
  const backend = serverBackendFactory();
  const server = createServer(backend, runHeartbeat);
  await server.connect(transport);
}
export function createServer(
  backend: ServerBackend,
  runHeartbeat: boolean
): Server {
  const initializedPromise = new ManualPromise<void>();
  const server = new Server(
    { name: backend.name, version: backend.version },
    {
      capabilities: {
        tools: {},
      },
    }
<<<<<<< HEAD
  );
  const tools = backend.tools();
  server.setRequestHandler(ListToolsRequestSchema, () => {
    return {
      tools: tools.map((tool) => ({
        name: tool.name,
        description: tool.description,
        inputSchema: zodToJsonSchema(tool.inputSchema),
        annotations: {
          title: tool.title,
          readOnlyHint: tool.type === 'readOnly',
          destructiveHint: tool.type === 'destructive',
          openWorldHint: true,
        },
      })),
    };
=======
  });

  server.setRequestHandler(ListToolsRequestSchema, async () => {
    const tools = backend.tools();
    return { tools: tools.map(tool => ({
      name: tool.name,
      description: tool.description,
      inputSchema: zodToJsonSchema(tool.inputSchema),
      annotations: {
        title: tool.title,
        readOnlyHint: tool.type === 'readOnly',
        destructiveHint: tool.type === 'destructive',
        openWorldHint: true,
      },
    })) };
>>>>>>> f010164b
  });
  let heartbeatRunning = false;
  server.setRequestHandler(CallToolRequestSchema, async (request) => {
    await initializedPromise;
    if (runHeartbeat && !heartbeatRunning) {
      heartbeatRunning = true;
      startHeartbeat(server);
    }
    const errorResult = (...messages: string[]) => ({
      content: [{ type: 'text', text: `### Result\n${messages.join('\n')}` }],
      isError: true,
    });
<<<<<<< HEAD
    const tool = tools.find((t) => t.name === request.params.name);
    if (!tool) {
=======
    const tools = backend.tools();
    const tool = tools.find(tool => tool.name === request.params.name) as ToolSchema<any>;
    if (!tool)
>>>>>>> f010164b
      return errorResult(`Error: Tool "${request.params.name}" not found`);
    }
    try {
<<<<<<< HEAD
      // Log the request
      logRequest(request.params.name, request.params.arguments ?? {});

      return await backend.callTool(
        tool,
        tool.inputSchema.parse(request.params.arguments ?? {})
      );
=======
      return await backend.callTool(tool, request.params.arguments || {});
>>>>>>> f010164b
    } catch (error) {
      return errorResult(String(error));
    }
  });
  addServerListener(server, 'initialized', () => {
    backend
      .initialize?.(server)
      .then(() => initializedPromise.resolve())
      .catch(logUnhandledError);
  });
  addServerListener(server, 'close', () => backend.serverClosed?.());
  return server;
}
const startHeartbeat = (server: Server) => {
  const beat = async () => {
    try {
      await Promise.race([
        server.ping(),
        new Promise((_, reject) =>
          setTimeout(() => reject(new Error('ping timeout')), 5000)
        ),
      ]);
      setTimeout(beat, 3000);
    } catch (error) {
      serverDebug('Heartbeat ping failed:', error);
      try {
        await server.close();
      } catch (closeError) {
        serverDebug(
          'Failed to close server after heartbeat failure:',
          closeError
        );
      }
    }
  };
  beat().catch((error) => {
    serverDebug('Heartbeat initialization failed:', error);
  });
};
function addServerListener(
  server: Server,
  event: 'close' | 'initialized',
  listener: () => void
) {
  const oldListener = server[`on${event}`];
  server[`on${event}`] = () => {
    oldListener?.();
    listener();
  };
}<|MERGE_RESOLUTION|>--- conflicted
+++ resolved
@@ -43,16 +43,8 @@
   name: string;
   version: string;
   initialize?(server: Server): Promise<void>;
-<<<<<<< HEAD
-  tools(): ToolSchema[];
-  callTool(
-    schema: ToolSchema,
-    parsedArguments: Record<string, unknown>
-  ): Promise<ToolResponse>;
-=======
   tools(): ToolSchema<any>[];
   callTool(schema: ToolSchema<any>, rawArguments: any): Promise<ToolResponse>;
->>>>>>> f010164b
   serverClosed?(): void;
 }
 export type ServerBackendFactory = () => ServerBackend;
@@ -77,10 +69,10 @@
         tools: {},
       },
     }
-<<<<<<< HEAD
   );
-  const tools = backend.tools();
-  server.setRequestHandler(ListToolsRequestSchema, () => {
+
+  server.setRequestHandler(ListToolsRequestSchema, async () => {
+    const tools = backend.tools();
     return {
       tools: tools.map((tool) => ({
         name: tool.name,
@@ -94,23 +86,6 @@
         },
       })),
     };
-=======
-  });
-
-  server.setRequestHandler(ListToolsRequestSchema, async () => {
-    const tools = backend.tools();
-    return { tools: tools.map(tool => ({
-      name: tool.name,
-      description: tool.description,
-      inputSchema: zodToJsonSchema(tool.inputSchema),
-      annotations: {
-        title: tool.title,
-        readOnlyHint: tool.type === 'readOnly',
-        destructiveHint: tool.type === 'destructive',
-        openWorldHint: true,
-      },
-    })) };
->>>>>>> f010164b
   });
   let heartbeatRunning = false;
   server.setRequestHandler(CallToolRequestSchema, async (request) => {
@@ -123,28 +98,17 @@
       content: [{ type: 'text', text: `### Result\n${messages.join('\n')}` }],
       isError: true,
     });
-<<<<<<< HEAD
-    const tool = tools.find((t) => t.name === request.params.name);
-    if (!tool) {
-=======
     const tools = backend.tools();
-    const tool = tools.find(tool => tool.name === request.params.name) as ToolSchema<any>;
+    const tool = tools.find(
+      (tool) => tool.name === request.params.name
+    ) as ToolSchema<any>;
     if (!tool)
->>>>>>> f010164b
       return errorResult(`Error: Tool "${request.params.name}" not found`);
-    }
     try {
-<<<<<<< HEAD
       // Log the request
       logRequest(request.params.name, request.params.arguments ?? {});
 
-      return await backend.callTool(
-        tool,
-        tool.inputSchema.parse(request.params.arguments ?? {})
-      );
-=======
       return await backend.callTool(tool, request.params.arguments || {});
->>>>>>> f010164b
     } catch (error) {
       return errorResult(String(error));
     }
