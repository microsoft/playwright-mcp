--- conflicted
+++ resolved
@@ -20,13 +20,7 @@
 import path from 'path';
 import { devices } from 'playwright';
 
-<<<<<<< HEAD
-import type { Config, ToolCapability } from '../config';
-=======
-import { sanitizeForFilePath } from './tools/utils.js';
-
 import type { Config, ToolCapability } from '../config.js';
->>>>>>> 23ce9733
 import type { BrowserContextOptions, LaunchOptions } from 'playwright';
 
 export type CLIOptions = {
