/**
 * Copyright (c) Microsoft Corporation.
 *
 * Licensed under the Apache License, Version 2.0 (the "License");
 * you may not use this file except in compliance with the License.
 * You may obtain a copy of the License at
 *
 * http://www.apache.org/licenses/LICENSE-2.0
 *
 * Unless required by applicable law or agreed to in writing, software
 * distributed under the License is distributed on an "AS IS" BASIS,
 * WITHOUT WARRANTIES OR CONDITIONS OF ANY KIND, either express or implied.
 * See the License for the specific language governing permissions and
 * limitations under the License.
 */

import fs from 'fs';
import net from 'net';
import os from 'os';
import path from 'path';
import { devices } from 'playwright';

import type { Config, ToolCapability } from '../config.js';
import type { BrowserContextOptions, LaunchOptions } from 'playwright';
import { sanitizeForFilePath } from './tools/utils.js';

export type CLIOptions = {
  browser?: string;
  caps?: string;
  cdpEndpoint?: string;
  executablePath?: string;
  headless?: boolean;
  device?: string;
  userDataDir?: string;
  port?: number;
  host?: string;
  vision?: boolean;
  config?: string;
<<<<<<< HEAD
  allowedOrigins?: string[];
  blockedOrigins?: string[];
=======
  outputDir?: string;
>>>>>>> 4694d60f
};

const defaultConfig: Config = {
  browser: {
    browserName: 'chromium',
    launchOptions: {
      channel: 'chrome',
      headless: os.platform() === 'linux' && !process.env.DISPLAY,
    },
    contextOptions: {
      viewport: null,
    },
  },
  network: {
    allowedOrigins: undefined,
    blockedOrigins: undefined,
  },
};

export async function resolveConfig(cliOptions: CLIOptions): Promise<Config> {
  const config = await loadConfig(cliOptions.config);
  const cliOverrides = await configFromCLIOptions(cliOptions);
  return mergeConfig(defaultConfig, mergeConfig(config, cliOverrides));
}

export async function configFromCLIOptions(cliOptions: CLIOptions): Promise<Config> {
  let browserName: 'chromium' | 'firefox' | 'webkit';
  let channel: string | undefined;
  switch (cliOptions.browser) {
    case 'chrome':
    case 'chrome-beta':
    case 'chrome-canary':
    case 'chrome-dev':
    case 'chromium':
    case 'msedge':
    case 'msedge-beta':
    case 'msedge-canary':
    case 'msedge-dev':
      browserName = 'chromium';
      channel = cliOptions.browser;
      break;
    case 'firefox':
      browserName = 'firefox';
      break;
    case 'webkit':
      browserName = 'webkit';
      break;
    default:
      browserName = 'chromium';
      channel = 'chrome';
  }

  const launchOptions: LaunchOptions = {
    channel,
    executablePath: cliOptions.executablePath,
    headless: cliOptions.headless,
  };

  if (browserName === 'chromium')
    (launchOptions as any).webSocketPort = await findFreePort();

  const contextOptions: BrowserContextOptions | undefined = cliOptions.device ? devices[cliOptions.device] : undefined;

  return {
    browser: {
      browserName,
      userDataDir: cliOptions.userDataDir,
      launchOptions,
      contextOptions,
      cdpEndpoint: cliOptions.cdpEndpoint,
    },
    server: {
      port: cliOptions.port,
      host: cliOptions.host,
    },
    capabilities: cliOptions.caps?.split(',').map((c: string) => c.trim() as ToolCapability),
    vision: !!cliOptions.vision,
<<<<<<< HEAD
    network: {
      allowedOrigins: cliOptions.allowedOrigins,
      blockedOrigins: cliOptions.blockedOrigins,
    }
=======
    outputDir: cliOptions.outputDir,
>>>>>>> 4694d60f
  };
}

async function findFreePort() {
  return new Promise((resolve, reject) => {
    const server = net.createServer();
    server.listen(0, () => {
      const { port } = server.address() as net.AddressInfo;
      server.close(() => resolve(port));
    });
    server.on('error', reject);
  });
}

async function loadConfig(configFile: string | undefined): Promise<Config> {
  if (!configFile)
    return {};

  try {
    return JSON.parse(await fs.promises.readFile(configFile, 'utf8'));
  } catch (error) {
    throw new Error(`Failed to load config file: ${configFile}, ${error}`);
  }
}

export async function outputFile(config: Config, name: string): Promise<string> {
  const result = config.outputDir ?? os.tmpdir();
  await fs.promises.mkdir(result, { recursive: true });
  const fileName = sanitizeForFilePath(name);
  return path.join(result, fileName);
}

function pickDefined<T extends object>(obj: T | undefined): Partial<T> {
  return Object.fromEntries(
      Object.entries(obj ?? {}).filter(([_, v]) => v !== undefined)
  ) as Partial<T>;
}

function mergeConfig(base: Config, overrides: Config): Config {
  const browser: Config['browser'] = {
    ...pickDefined(base.browser),
    ...pickDefined(overrides.browser),
    launchOptions: {
      ...pickDefined(base.browser?.launchOptions),
      ...pickDefined(overrides.browser?.launchOptions),
      ...{ assistantMode: true },
    },
    contextOptions: {
      ...pickDefined(base.browser?.contextOptions),
      ...pickDefined(overrides.browser?.contextOptions),
    },
  };

  if (browser.browserName !== 'chromium')
    delete browser.launchOptions.channel;

  return {
    ...base,
    ...overrides,
    browser,
    network: {
      ...pickDefined(base.network),
      ...pickDefined(overrides.network),
    },
  };
}<|MERGE_RESOLUTION|>--- conflicted
+++ resolved
@@ -36,12 +36,9 @@
   host?: string;
   vision?: boolean;
   config?: string;
-<<<<<<< HEAD
   allowedOrigins?: string[];
   blockedOrigins?: string[];
-=======
   outputDir?: string;
->>>>>>> 4694d60f
 };
 
 const defaultConfig: Config = {
@@ -119,14 +116,11 @@
     },
     capabilities: cliOptions.caps?.split(',').map((c: string) => c.trim() as ToolCapability),
     vision: !!cliOptions.vision,
-<<<<<<< HEAD
     network: {
       allowedOrigins: cliOptions.allowedOrigins,
       blockedOrigins: cliOptions.blockedOrigins,
-    }
-=======
+    },
     outputDir: cliOptions.outputDir,
->>>>>>> 4694d60f
   };
 }
 
