--- conflicted
+++ resolved
@@ -27,12 +27,9 @@
 import { BrowserServerBackend } from './browserServerBackend.js';
 import { ExtensionContextFactory } from './extension/extensionContextFactory.js';
 
+import { VSCodeMCPFactory } from './vscode/host.js';
 import type { MCPFactoryList } from './mcp/proxyBackend.js';
 import type { FullConfig } from './config.js';
-<<<<<<< HEAD
-import { VSCodeMCPFactory } from './vscode/host.js';
-=======
->>>>>>> 8572ab30
 
 program
     .version('Version ' + packageJSON.version)
@@ -91,17 +88,12 @@
       const factories: MCPFactoryList = [
         new InProcessMCPFactory(browserContextFactory, config),
       ];
-<<<<<<< HEAD
       if (options.connectTool) {
         factories.push(
             new InProcessMCPFactory(createExtensionContextFactory(config), config),
             new VSCodeMCPFactory(config),
         );
       }
-=======
-      if (options.connectTool)
-        factories.push(new InProcessMCPFactory(createExtensionContextFactory(config), config));
->>>>>>> 8572ab30
       await mcpTransport.start(() => new ProxyBackend(factories), config.server);
     });
 
