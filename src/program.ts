import { Option, program } from 'commander';
import debug from 'debug';

// @ts-expect-error - playwright-core internal module without proper types
import { startTraceViewerServer } from 'playwright-core/lib/server';
<<<<<<< HEAD
import { contextFactory } from './browser-context-factory.js';
import {
  BrowserServerBackend,
  type FactoryList,
} from './browser-server-backend.js';
import {
  commaSeparatedList,
  resolveCLIConfig,
  semicolonSeparatedList,
} from './config.js';
=======

import * as mcpTransport from './mcp/transport.js';
import { commaSeparatedList, resolveCLIConfig, semicolonSeparatedList } from './config.js';
import { packageJSON } from './package.js';
import { createExtensionClientFactory, runWithExtension } from './extension/main.js';
>>>>>>> f010164b
import { Context } from './context.js';
import {
  createExtensionContextFactory,
  runWithExtension,
} from './extension/main.js';
import { runLoopTools } from './loopTools/main.js';
<<<<<<< HEAD
import { start } from './mcp/transport.js';
=======
import { ProxyBackend } from './mcp/proxyBackend.js';
import { InProcessClientFactory } from './inProcessClient.js';
import { BrowserServerBackend } from './browserServerBackend.js';

import type { ClientFactoryList } from './mcp/proxyBackend.js';
import type { ServerBackendFactory } from './mcp/server.js';
>>>>>>> f010164b

const programDebug = debug('pw:mcp:program');

import { packageJSON } from './package.js';
import { logServerStart } from './utils/request-logger.js';

program
  .version(`Version ${packageJSON.version}`)
  .name(packageJSON.name)
  .option(
    '--allowed-origins <origins>',
    'semicolon-separated list of origins to allow the browser to request. Default is to allow all.',
    semicolonSeparatedList
  )
  .option(
    '--blocked-origins <origins>',
    'semicolon-separated list of origins to block the browser from requesting. Blocklist is evaluated before allowlist. If used without the allowlist, requests not matching the blocklist are still allowed.',
    semicolonSeparatedList
  )
  .option('--block-service-workers', 'block service workers')
  .option(
    '--browser <browser>',
    'browser or chrome channel to use, possible values: chrome, firefox, webkit, msedge.'
  )
  .option(
    '--caps <caps>',
    'comma-separated list of additional capabilities to enable, possible values: vision, pdf.',
    commaSeparatedList
  )
  .option('--cdp-endpoint <endpoint>', 'CDP endpoint to connect to.')
  .option('--config <path>', 'path to the configuration file.')
  .option('--device <device>', 'device to emulate, for example: "iPhone 15"')
  .option('--executable-path <path>', 'path to the browser executable.')
  .option('--headless', 'run browser in headless mode, headed by default')
  .option(
    '--host <host>',
    'host to bind server to. Default is localhost. Use 0.0.0.0 to bind to all interfaces.'
  )
  .option('--ignore-https-errors', 'ignore https errors')
  .option(
    '--isolated',
    'keep the browser profile in memory, do not save it to disk.'
  )
  .option(
    '--image-responses <mode>',
    'whether to send image responses to the client. Can be "allow" or "omit", Defaults to "allow".'
  )
  .option(
    '--no-sandbox',
    'disable the sandbox for all process types that are normally sandboxed.'
  )
  .option('--output-dir <path>', 'path to the directory for output files.')
  .option('--port <port>', 'port to listen on for SSE transport.')
  .option(
    '--proxy-bypass <bypass>',
    'comma-separated domains to bypass proxy, for example ".com,chromium.org,.domain.com"'
  )
  .option(
    '--proxy-server <proxy>',
    'specify proxy server, for example "http://myproxy:3128" or "socks5://myproxy:8080"'
  )
  .option(
    '--save-session',
    'Whether to save the Playwright MCP session into the output directory.'
  )
  .option(
    '--save-trace',
    'Whether to save the Playwright Trace of the session into the output directory.'
  )
  .option(
    '--storage-state <path>',
    'path to the storage state file for isolated sessions.'
  )
  .option('--user-agent <ua string>', 'specify user agent string')
  .option(
    '--user-data-dir <path>',
    'path to the user data directory. If not specified, a temporary directory will be created.'
  )
  .option(
    '--viewport-size <size>',
    'specify browser viewport size in pixels, for example "1280, 720"'
  )
  .addOption(
    new Option(
      '--extension',
      'Connect to a running browser instance (Edge/Chrome only). Requires the "Playwright MCP Bridge" browser extension to be installed.'
    ).hideHelp()
  )
  .addOption(
    new Option(
      '--connect-tool',
      'Allow to switch between different browser connection methods.'
    ).hideHelp()
  )
  .addOption(new Option('--loop-tools', 'Run loop tools').hideHelp())
  .addOption(
    new Option(
      '--vision',
      'Legacy option, use --caps=vision instead'
    ).hideHelp()
  )
  .action(async (options) => {
    setupExitWatchdog();
    if (options.vision) {
      options.caps = 'vision';
    }
    try {
      const config = await resolveCLIConfig(options);
      if (options.extension) {
        await runWithExtension(config);
        return;
      }
      if (options.loopTools) {
        await runLoopTools(config);
        return;
      }
<<<<<<< HEAD
      const browserContextFactory = contextFactory(config);
      const factories: FactoryList = [browserContextFactory];
      if (options.connectTool) {
        factories.push(createExtensionContextFactory(config));
      }
      const serverBackendFactory = () =>
        new BrowserServerBackend(config, factories);
      logServerStart();
      await start(serverBackendFactory, config.server);
=======

      let serverBackendFactory: ServerBackendFactory;
      const browserContextFactory = contextFactory(config);
      if (options.connectTool) {
        const factories: ClientFactoryList = [
          new InProcessClientFactory(browserContextFactory, config),
          createExtensionClientFactory(config)
        ];
        serverBackendFactory = () => new ProxyBackend(factories);
      } else {
        serverBackendFactory = () => new BrowserServerBackend(config, browserContextFactory);
      }
      await mcpTransport.start(serverBackendFactory, config.server);

>>>>>>> f010164b
      if (config.saveTrace) {
        const server = await startTraceViewerServer();
        const urlPrefix = server.urlPrefix('human-readable');
        const url =
          urlPrefix +
          '/trace/index.html?trace=' +
          config.browser.launchOptions.tracesDir +
          '/trace.json';
        programDebug(`Trace viewer available at: ${url}`);
      }
    } catch {
      // CLI action failed - exit with error code
      process.exit(1);
    }
  });
function setupExitWatchdog() {
  let isExiting = false;
  const handleExit = async () => {
    if (isExiting) {
      return;
    }
    isExiting = true;
    setTimeout(() => process.exit(0), 15_000);
    await Context.disposeAll();
    process.exit(0);
  };
  process.stdin.on('close', handleExit);
  process.on('SIGINT', handleExit);
  process.on('SIGTERM', handleExit);
}
program.parseAsync(process.argv).catch(() => {
  // Program execution failed - exit with error code
  process.exit(1);
});<|MERGE_RESOLUTION|>--- conflicted
+++ resolved
@@ -3,7 +3,7 @@
 
 // @ts-expect-error - playwright-core internal module without proper types
 import { startTraceViewerServer } from 'playwright-core/lib/server';
-<<<<<<< HEAD
+
 import { contextFactory } from './browser-context-factory.js';
 import {
   BrowserServerBackend,
@@ -14,32 +14,20 @@
   resolveCLIConfig,
   semicolonSeparatedList,
 } from './config.js';
-=======
-
-import * as mcpTransport from './mcp/transport.js';
-import { commaSeparatedList, resolveCLIConfig, semicolonSeparatedList } from './config.js';
-import { packageJSON } from './package.js';
-import { createExtensionClientFactory, runWithExtension } from './extension/main.js';
->>>>>>> f010164b
 import { Context } from './context.js';
 import {
   createExtensionContextFactory,
   runWithExtension,
 } from './extension/main.js';
+import { InProcessClientFactory } from './inProcessClient.js';
 import { runLoopTools } from './loopTools/main.js';
-<<<<<<< HEAD
+import { ProxyBackend } from './mcp/proxyBackend.js';
 import { start } from './mcp/transport.js';
-=======
-import { ProxyBackend } from './mcp/proxyBackend.js';
-import { InProcessClientFactory } from './inProcessClient.js';
-import { BrowserServerBackend } from './browserServerBackend.js';
+
+const programDebug = debug('pw:mcp:program');
 
 import type { ClientFactoryList } from './mcp/proxyBackend.js';
 import type { ServerBackendFactory } from './mcp/server.js';
->>>>>>> f010164b
-
-const programDebug = debug('pw:mcp:program');
-
 import { packageJSON } from './package.js';
 import { logServerStart } from './utils/request-logger.js';
 
@@ -153,32 +141,26 @@
         await runLoopTools(config);
         return;
       }
-<<<<<<< HEAD
       const browserContextFactory = contextFactory(config);
-      const factories: FactoryList = [browserContextFactory];
+      let serverBackendFactory: ServerBackendFactory;
+
       if (options.connectTool) {
-        factories.push(createExtensionContextFactory(config));
+        // Use our FactoryList approach for multi-factory support
+        const factories: FactoryList = [
+          browserContextFactory,
+          createExtensionContextFactory(config),
+        ];
+        serverBackendFactory = () =>
+          new BrowserServerBackend(config, factories);
+      } else {
+        // Single factory for regular usage
+        const factories: FactoryList = [browserContextFactory];
+        serverBackendFactory = () =>
+          new BrowserServerBackend(config, factories);
       }
-      const serverBackendFactory = () =>
-        new BrowserServerBackend(config, factories);
+
       logServerStart();
       await start(serverBackendFactory, config.server);
-=======
-
-      let serverBackendFactory: ServerBackendFactory;
-      const browserContextFactory = contextFactory(config);
-      if (options.connectTool) {
-        const factories: ClientFactoryList = [
-          new InProcessClientFactory(browserContextFactory, config),
-          createExtensionClientFactory(config)
-        ];
-        serverBackendFactory = () => new ProxyBackend(factories);
-      } else {
-        serverBackendFactory = () => new BrowserServerBackend(config, browserContextFactory);
-      }
-      await mcpTransport.start(serverBackendFactory, config.server);
-
->>>>>>> f010164b
       if (config.saveTrace) {
         const server = await startTraceViewerServer();
         const urlPrefix = server.urlPrefix('human-readable');
