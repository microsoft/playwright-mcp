/**
 * Copyright (c) Microsoft Corporation.
 *
 * Licensed under the Apache License, Version 2.0 (the "License");
 * you may not use this file except in compliance with the License.
 * You may obtain a copy of the License at
 *
 * http://www.apache.org/licenses/LICENSE-2.0
 *
 * Unless required by applicable law or agreed to in writing, software
 * distributed under the License is distributed on an "AS IS" BASIS,
 * WITHOUT WARRANTIES OR CONDITIONS OF ANY KIND, either express or implied.
 * See the License for the specific language governing permissions and
 * limitations under the License.
 */

import { program, Option } from 'commander';
import * as mcpServer from './mcp/server.js';
import { commaSeparatedList, resolveCLIConfig, semicolonSeparatedList } from './config.js';
import { packageJSON } from './utils/package.js';
import { Context } from './context.js';
import { contextFactory } from './browserContextFactory.js';
import { runLoopTools } from './loopTools/main.js';
import { ProxyBackend } from './mcp/proxyBackend.js';
import { BrowserServerBackend } from './browserServerBackend.js';
import { ExtensionContextFactory } from './extension/extensionContextFactory.js';

import { VSCodeMCPFactory } from './vscode/host.js';
import { VSCodeProxyBackend } from './vscode/proxyBackend.js';
import type { MCPProvider } from './mcp/proxyBackend.js';

program
    .version('Version ' + packageJSON.version)
    .name(packageJSON.name)
    .option('--allowed-origins <origins>', 'semicolon-separated list of origins to allow the browser to request. Default is to allow all.', semicolonSeparatedList)
    .option('--blocked-origins <origins>', 'semicolon-separated list of origins to block the browser from requesting. Blocklist is evaluated before allowlist. If used without the allowlist, requests not matching the blocklist are still allowed.', semicolonSeparatedList)
    .option('--block-service-workers', 'block service workers')
    .option('--browser <browser>', 'browser or chrome channel to use, possible values: chrome, firefox, webkit, msedge.')
    .option('--caps <caps>', 'comma-separated list of additional capabilities to enable, possible values: vision, pdf.', commaSeparatedList)
    .option('--cdp-endpoint <endpoint>', 'CDP endpoint to connect to.')
    .option('--config <path>', 'path to the configuration file.')
    .option('--device <device>', 'device to emulate, for example: "iPhone 15"')
    .option('--executable-path <path>', 'path to the browser executable.')
    .option('--extension', 'Connect to a running browser instance (Edge/Chrome only). Requires the "Playwright MCP Bridge" browser extension to be installed.')
    .option('--headless', 'run browser in headless mode, headed by default')
    .option('--host <host>', 'host to bind server to. Default is localhost. Use 0.0.0.0 to bind to all interfaces.')
    .option('--ignore-https-errors', 'ignore https errors')
    .option('--isolated', 'keep the browser profile in memory, do not save it to disk.')
    .option('--image-responses <mode>', 'whether to send image responses to the client. Can be "allow" or "omit", Defaults to "allow".')
    .option('--no-sandbox', 'disable the sandbox for all process types that are normally sandboxed.')
    .option('--output-dir <path>', 'path to the directory for output files.')
    .option('--port <port>', 'port to listen on for SSE transport.')
    .option('--proxy-bypass <bypass>', 'comma-separated domains to bypass proxy, for example ".com,chromium.org,.domain.com"')
    .option('--proxy-server <proxy>', 'specify proxy server, for example "http://myproxy:3128" or "socks5://myproxy:8080"')
    .option('--save-session', 'Whether to save the Playwright MCP session into the output directory.')
    .option('--save-trace', 'Whether to save the Playwright Trace of the session into the output directory.')
    .option('--storage-state <path>', 'path to the storage state file for isolated sessions.')
    .option('--user-agent <ua string>', 'specify user agent string')
    .option('--user-data-dir <path>', 'path to the user data directory. If not specified, a temporary directory will be created.')
    .option('--viewport-size <size>', 'specify browser viewport size in pixels, for example "1280, 720"')
    .addOption(new Option('--connect-tool', 'Allow to switch between different browser connection methods.').hideHelp())
    .addOption(new Option('--vscode', 'VS Code tools.').hideHelp())
    .addOption(new Option('--loop-tools', 'Run loop tools').hideHelp())
    .addOption(new Option('--vision', 'Legacy option, use --caps=vision instead').hideHelp())
    .action(async options => {
      setupExitWatchdog();

      if (options.vision) {
        // eslint-disable-next-line no-console
        console.error('The --vision option is deprecated, use --caps=vision instead');
        options.caps = 'vision';
      }

      const config = await resolveCLIConfig(options);
      const browserContextFactory = contextFactory(config);
      const extensionContextFactory = new ExtensionContextFactory(config.browser.launchOptions.channel || 'chrome', config.browser.userDataDir);

      if (options.extension) {
        const serverBackendFactory: mcpServer.ServerBackendFactory = {
          name: 'Playwright w/ extension',
          nameInConfig: 'playwright-extension',
          version: packageJSON.version,
          create: () => new BrowserServerBackend(config, extensionContextFactory)
        };
        await mcpServer.start(serverBackendFactory, config.server);
        return;
      }

      if (options.loopTools) {
        await runLoopTools(config);
        return;
      }

<<<<<<< HEAD
      if (options.vscode) {
        const browserContextFactory = contextFactory(config);
        const vscodeBackendFactory = () => new VSCodeProxyBackend(config, browserContextFactory);
        await mcpTransport.start(vscodeBackendFactory, config.server);
        return;
      }

      const browserContextFactory = contextFactory(config);
      const providers: MCPProvider[] = [mcpProviderForBrowserContextFactory(config, browserContextFactory)];
      if (options.connectTool) {
        providers.push(
            mcpProviderForBrowserContextFactory(config, createExtensionContextFactory(config)),
            new VSCodeMCPFactory(config), // TODO: automatically add this based on the client name
        );
      }
      await mcpTransport.start(() => new ProxyBackend(providers), config.server);
=======
      if (options.connectTool) {
        const providers: MCPProvider[] = [
          {
            name: 'default',
            description: 'Starts standalone browser',
            connect: () => mcpServer.wrapInProcess(new BrowserServerBackend(config, browserContextFactory)),
          },
          {
            name: 'extension',
            description: 'Connect to a browser using the Playwright MCP extension',
            connect: () => mcpServer.wrapInProcess(new BrowserServerBackend(config, extensionContextFactory)),
          },
        ];
        const factory: mcpServer.ServerBackendFactory = {
          name: 'Playwright w/ switch',
          nameInConfig: 'playwright-switch',
          version: packageJSON.version,
          create: () => new ProxyBackend(providers),
        };
        await mcpServer.start(factory, config.server);
        return;
      }

      const factory: mcpServer.ServerBackendFactory = {
        name: 'Playwright',
        nameInConfig: 'playwright',
        version: packageJSON.version,
        create: () => new BrowserServerBackend(config, browserContextFactory)
      };
      await mcpServer.start(factory, config.server);
>>>>>>> f6862a39
    });

function setupExitWatchdog() {
  let isExiting = false;
  const handleExit = async () => {
    if (isExiting)
      return;
    isExiting = true;
    setTimeout(() => process.exit(0), 15000);
    await Context.disposeAll();
    process.exit(0);
  };

  process.stdin.on('close', handleExit);
  process.on('SIGINT', handleExit);
  process.on('SIGTERM', handleExit);
}

void program.parseAsync(process.argv);<|MERGE_RESOLUTION|>--- conflicted
+++ resolved
@@ -91,24 +91,6 @@
         return;
       }
 
-<<<<<<< HEAD
-      if (options.vscode) {
-        const browserContextFactory = contextFactory(config);
-        const vscodeBackendFactory = () => new VSCodeProxyBackend(config, browserContextFactory);
-        await mcpTransport.start(vscodeBackendFactory, config.server);
-        return;
-      }
-
-      const browserContextFactory = contextFactory(config);
-      const providers: MCPProvider[] = [mcpProviderForBrowserContextFactory(config, browserContextFactory)];
-      if (options.connectTool) {
-        providers.push(
-            mcpProviderForBrowserContextFactory(config, createExtensionContextFactory(config)),
-            new VSCodeMCPFactory(config), // TODO: automatically add this based on the client name
-        );
-      }
-      await mcpTransport.start(() => new ProxyBackend(providers), config.server);
-=======
       if (options.connectTool) {
         const providers: MCPProvider[] = [
           {
@@ -139,7 +121,6 @@
         create: () => new BrowserServerBackend(config, browserContextFactory)
       };
       await mcpServer.start(factory, config.server);
->>>>>>> f6862a39
     });
 
 function setupExitWatchdog() {
