/**
 * Copyright (c) Microsoft Corporation.
 *
 * Licensed under the Apache License, Version 2.0 (the "License");
 * you may not use this file except in compliance with the License.
 * You may obtain a copy of the License at
 *
 * http://www.apache.org/licenses/LICENSE-2.0
 *
 * Unless required by applicable law or agreed to in writing, software
 * distributed under the License is distributed on an "AS IS" BASIS,
 * WITHOUT WARRANTIES OR CONDITIONS OF ANY KIND, either express or implied.
 * See the License for the specific language governing permissions and
 * limitations under the License.
 */

import { program } from 'commander';
import { StdioServerTransport } from '@modelcontextprotocol/sdk/server/stdio.js';

import { createServer } from './index';

import type { Server } from '@modelcontextprotocol/sdk/server/index.js';
import type { LaunchOptions } from 'playwright';

const packageJSON = require('../package.json');

program
    .version('Version ' + packageJSON.version)
    .name(packageJSON.name)
    .option('--headless', 'Run browser in headless mode, headed by default')
    .option('--vision', 'Run server that uses screenshots (Aria snapshots are used by default)')
    .action(async options => {
      const launchOptions: LaunchOptions = {
        headless: !!options.headless,
      };
      const server = createServer({ launchOptions });
      setupExitWatchdog(server);

      const transport = new StdioServerTransport();
      await server.connect(transport);
    });

function setupExitWatchdog(server: Server) {
  process.stdin.on('close', async () => {
    setTimeout(() => process.exit(0), 15000);
    await server.close();
    process.exit(0);
  });
}

<<<<<<< HEAD
const commonTools: Tool[] = [
  common.pressKey,
  common.wait,
  common.pdf,
  common.close,
];

const snapshotTools: Tool[] = [
  common.navigate(true),
  common.goBack(true),
  common.goForward(true),
  snapshot.snapshot,
  snapshot.click,
  snapshot.doubleClick,
  snapshot.hover,
  snapshot.type,
  ...commonTools,
];

const screenshotTools: Tool[] = [
  common.navigate(false),
  common.goBack(false),
  common.goForward(false),
  screenshot.screenshot,
  screenshot.moveMouse,
  screenshot.click,
  screenshot.drag,
  screenshot.type,
  ...commonTools,
];

const resources: Resource[] = [
  console,
];

=======
>>>>>>> 77fc45a8
program.parse(process.argv);<|MERGE_RESOLUTION|>--- conflicted
+++ resolved
@@ -48,42 +48,4 @@
   });
 }
 
-<<<<<<< HEAD
-const commonTools: Tool[] = [
-  common.pressKey,
-  common.wait,
-  common.pdf,
-  common.close,
-];
-
-const snapshotTools: Tool[] = [
-  common.navigate(true),
-  common.goBack(true),
-  common.goForward(true),
-  snapshot.snapshot,
-  snapshot.click,
-  snapshot.doubleClick,
-  snapshot.hover,
-  snapshot.type,
-  ...commonTools,
-];
-
-const screenshotTools: Tool[] = [
-  common.navigate(false),
-  common.goBack(false),
-  common.goForward(false),
-  screenshot.screenshot,
-  screenshot.moveMouse,
-  screenshot.click,
-  screenshot.drag,
-  screenshot.type,
-  ...commonTools,
-];
-
-const resources: Resource[] = [
-  console,
-];
-
-=======
->>>>>>> 77fc45a8
 program.parse(process.argv);