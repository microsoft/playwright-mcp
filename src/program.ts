/**
 * Copyright (c) Microsoft Corporation.
 *
 * Licensed under the Apache License, Version 2.0 (the "License");
 * you may not use this file except in compliance with the License.
 * You may obtain a copy of the License at
 *
 * http://www.apache.org/licenses/LICENSE-2.0
 *
 * Unless required by applicable law or agreed to in writing, software
 * distributed under the License is distributed on an "AS IS" BASIS,
 * WITHOUT WARRANTIES OR CONDITIONS OF ANY KIND, either express or implied.
 * See the License for the specific language governing permissions and
 * limitations under the License.
 */

import http from 'http';
import fs from 'fs';
import os from 'os';
import path from 'path';

import { program } from 'commander';
import { StdioServerTransport } from '@modelcontextprotocol/sdk/server/stdio.js';
import { SSEServerTransport } from '@modelcontextprotocol/sdk/server/sse.js';


import { createServer } from './index';
import { ServerList } from './server';

import type { LaunchOptions } from 'playwright';
import assert from 'assert';

const packageJSON = require('../package.json');

program
    .version('Version ' + packageJSON.version)
    .name(packageJSON.name)
    .option('--browser <browser>', 'Browser or chrome channel to use, possible values: chrome, firefox, webkit, msedge.')
    .option('--cdp-endpoint <endpoint>', 'CDP endpoint to connect to.')
    .option('--executable-path <path>', 'Path to the browser executable.')
    .option('--headless', 'Run browser in headless mode, headed by default')
    .option('--port <port>', 'Port to listen on for SSE transport.')
    .option('--user-data-dir <path>', 'Path to the user data directory')
    .option('--vision', 'Run server that uses screenshots (Aria snapshots are used by default)')
<<<<<<< HEAD
    .option('--port <port>', 'Port to listen on for SSE transport.')
    .option('--cdp-endpoint <endpoint>', 'CDP endpoint to connect to.')
    .option('--save-screenshots <directory>', 'Save screenshots to the specified directory instead of returning base64 data')
=======
>>>>>>> 23f392dd
    .action(async options => {
      let browserName: 'chromium' | 'firefox' | 'webkit';
      let channel: string | undefined;
      switch (options.browser) {
        case 'chrome':
        case 'chrome-beta':
        case 'chrome-canary':
        case 'chrome-dev':
        case 'msedge':
        case 'msedge-beta':
        case 'msedge-canary':
        case 'msedge-dev':
          browserName = 'chromium';
          channel = options.browser;
          break;
        case 'chromium':
          browserName = 'chromium';
          break;
        case 'firefox':
          browserName = 'firefox';
          break;
        case 'webkit':
          browserName = 'webkit';
          break;
        default:
          browserName = 'chromium';
          channel = 'chrome';
      }

      const launchOptions: LaunchOptions = {
        headless: !!options.headless,
        channel,
        executablePath: options.executablePath,
      };

      const userDataDir = options.userDataDir ?? await createUserDataDir(browserName);

      const serverList = new ServerList(() => createServer({
        browserName,
        userDataDir,
        launchOptions,
        vision: !!options.vision,
        cdpEndpoint: options.cdpEndpoint,
        saveScreenshotsDir: options.saveScreenshots,
      }));
      setupExitWatchdog(serverList);

      if (options.port) {
        startSSEServer(+options.port, serverList);
      } else {
        const server = await serverList.create();
        await server.connect(new StdioServerTransport());
      }
    });

function setupExitWatchdog(serverList: ServerList) {
  process.stdin.on('close', async () => {
    setTimeout(() => process.exit(0), 15000);
    await serverList.closeAll();
    process.exit(0);
  });
}

program.parse(process.argv);

async function createUserDataDir(browserName: 'chromium' | 'firefox' | 'webkit') {
  let cacheDirectory: string;
  if (process.platform === 'linux')
    cacheDirectory = process.env.XDG_CACHE_HOME || path.join(os.homedir(), '.cache');
  else if (process.platform === 'darwin')
    cacheDirectory = path.join(os.homedir(), 'Library', 'Caches');
  else if (process.platform === 'win32')
    cacheDirectory = process.env.LOCALAPPDATA || path.join(os.homedir(), 'AppData', 'Local');
  else
    throw new Error('Unsupported platform: ' + process.platform);
  const result = path.join(cacheDirectory, 'ms-playwright', `mcp-${browserName}-profile`);
  await fs.promises.mkdir(result, { recursive: true });
  return result;
}

async function startSSEServer(port: number, serverList: ServerList) {
  const sessions = new Map<string, SSEServerTransport>();
  const httpServer = http.createServer(async (req, res) => {
    if (req.method === 'POST') {
      const searchParams = new URL(`http://localhost${req.url}`).searchParams;
      const sessionId = searchParams.get('sessionId');
      if (!sessionId) {
        res.statusCode = 400;
        res.end('Missing sessionId');
        return;
      }
      const transport = sessions.get(sessionId);
      if (!transport) {
        res.statusCode = 404;
        res.end('Session not found');
        return;
      }

      await transport.handlePostMessage(req, res);
      return;
    } else if (req.method === 'GET') {
      const transport = new SSEServerTransport('/sse', res);
      sessions.set(transport.sessionId, transport);
      const server = await serverList.create();
      res.on('close', () => {
        sessions.delete(transport.sessionId);
        serverList.close(server).catch(e => console.error(e));
      });
      await server.connect(transport);
      return;
    } else {
      res.statusCode = 405;
      res.end('Method not allowed');
    }
  });

  httpServer.listen(port, () => {
    const address = httpServer.address();
    assert(address, 'Could not bind server socket');
    let url: string;
    if (typeof address === 'string') {
      url = address;
    } else {
      const resolvedPort = address.port;
      let resolvedHost = address.family === 'IPv4' ? address.address : `[${address.address}]`;
      if (resolvedHost === '0.0.0.0' || resolvedHost === '[::]')
        resolvedHost = 'localhost';
      url = `http://${resolvedHost}:${resolvedPort}`;
    }
    console.log(`Listening on ${url}`);
    console.log('Put this in your client config:');
    console.log(JSON.stringify({
      'mcpServers': {
        'playwright': {
          'url': `${url}/sse`
        }
      }
    }, undefined, 2));
  });
}<|MERGE_RESOLUTION|>--- conflicted
+++ resolved
@@ -42,12 +42,7 @@
     .option('--port <port>', 'Port to listen on for SSE transport.')
     .option('--user-data-dir <path>', 'Path to the user data directory')
     .option('--vision', 'Run server that uses screenshots (Aria snapshots are used by default)')
-<<<<<<< HEAD
-    .option('--port <port>', 'Port to listen on for SSE transport.')
-    .option('--cdp-endpoint <endpoint>', 'CDP endpoint to connect to.')
     .option('--save-screenshots <directory>', 'Save screenshots to the specified directory instead of returning base64 data')
-=======
->>>>>>> 23f392dd
     .action(async options => {
       let browserName: 'chromium' | 'firefox' | 'webkit';
       let channel: string | undefined;
