/**
 * Copyright (c) Microsoft Corporation.
 *
 * Licensed under the Apache License, Version 2.0 (the "License");
 * you may not use this file except in compliance with the License.
 * You may obtain a copy of the License at
 *
 * http://www.apache.org/licenses/LICENSE-2.0
 *
 * Unless required by applicable law or agreed to in writing, software
 * distributed under the License is distributed on an "AS IS" BASIS,
 * WITHOUT WARRANTIES OR CONDITIONS OF ANY KIND, either express or implied.
 * See the License for the specific language governing permissions and
 * limitations under the License.
 */

import { Option, program } from 'commander';
// @ts-ignore
import { startTraceViewerServer } from 'playwright-core/lib/server';

<<<<<<< HEAD
import { program } from 'commander';
import { StdioServerTransport } from '@modelcontextprotocol/sdk/server/stdio.js';
import { SSEServerTransport } from '@modelcontextprotocol/sdk/server/sse.js';
import type { Server } from '@modelcontextprotocol/sdk/server/index.js';

import { createServer } from './index';
import { ServerList } from './server';

import assert from 'assert';
import { ToolCapability } from './tools/tool';

const packageJSON = require('../package.json');
=======
import { startHttpServer, startHttpTransport, startStdioTransport } from './transport.js';
import { resolveCLIConfig } from './config.js';
import { Server } from './server.js';
import { packageJSON } from './package.js';
import { startCDPRelayServer } from './cdpRelay.js';
>>>>>>> 137b7475

program
    .version('Version ' + packageJSON.version)
    .name(packageJSON.name)
    .option('--allowed-origins <origins>', 'semicolon-separated list of origins to allow the browser to request. Default is to allow all.', semicolonSeparatedList)
    .option('--blocked-origins <origins>', 'semicolon-separated list of origins to block the browser from requesting. Blocklist is evaluated before allowlist. If used without the allowlist, requests not matching the blocklist are still allowed.', semicolonSeparatedList)
    .option('--block-service-workers', 'block service workers')
    .option('--browser <browser>', 'browser or chrome channel to use, possible values: chrome, firefox, webkit, msedge.')
    .option('--browser-agent <endpoint>', 'Use browser agent (experimental).')
    .option('--caps <caps>', 'comma-separated list of capabilities to enable, possible values: tabs, pdf, history, wait, files, install. Default is all.')
    .option('--cdp-endpoint <endpoint>', 'CDP endpoint to connect to.')
    .option('--config <path>', 'path to the configuration file.')
    .option('--device <device>', 'device to emulate, for example: "iPhone 15"')
    .option('--executable-path <path>', 'path to the browser executable.')
    .option('--headless', 'run browser in headless mode, headed by default')
    .option('--host <host>', 'host to bind server to. Default is localhost. Use 0.0.0.0 to bind to all interfaces.')
    .option('--ignore-https-errors', 'ignore https errors')
    .option('--isolated', 'keep the browser profile in memory, do not save it to disk.')
    .option('--image-responses <mode>', 'whether to send image responses to the client. Can be "allow", "omit", or "auto". Defaults to "auto", which sends images if the client can display them.')
    .option('--no-sandbox', 'disable the sandbox for all process types that are normally sandboxed.')
    .option('--output-dir <path>', 'path to the directory for output files.')
    .option('--port <port>', 'port to listen on for SSE transport.')
    .option('--proxy-bypass <bypass>', 'comma-separated domains to bypass proxy, for example ".com,chromium.org,.domain.com"')
    .option('--proxy-server <proxy>', 'specify proxy server, for example "http://myproxy:3128" or "socks5://myproxy:8080"')
    .option('--save-trace', 'Whether to save the Playwright Trace of the session into the output directory.')
    .option('--storage-state <path>', 'path to the storage state file for isolated sessions.')
    .option('--user-agent <ua string>', 'specify user agent string')
    .option('--user-data-dir <path>', 'path to the user data directory. If not specified, a temporary directory will be created.')
    .option('--viewport-size <size>', 'specify browser viewport size in pixels, for example "1280, 720"')
    .option('--vision', 'Run server that uses screenshots (Aria snapshots are used by default)')
    .addOption(new Option('--extension', 'Allow connecting to a running browser instance (Edge/Chrome only). Requires the \'Playwright MCP\' browser extension to be installed.').hideHelp())
    .action(async options => {
      const config = await resolveCLIConfig(options);
      const httpServer = config.server.port !== undefined ? await startHttpServer(config.server) : undefined;
      if (config.extension) {
        if (!httpServer)
          throw new Error('--port parameter is required for extension mode');
        // Point CDP endpoint to the relay server.
        config.browser.cdpEndpoint = await startCDPRelayServer(httpServer);
      }

      const server = new Server(config);
      server.setupExitWatchdog();

      if (httpServer)
        await startHttpTransport(httpServer, server);
      else
        await startStdioTransport(server);

<<<<<<< HEAD
// A custom SSEServerTransport that allows setting a specific sessionId
class ReattachableSSEServerTransport extends SSEServerTransport {
  constructor(path: string, res: http.ServerResponse, sessionId?: string) {
    super(path, res);
    // If a sessionId is provided, override the auto-generated one
    if (sessionId) {
      // @ts-ignore - Accessing private field
      this._sessionId = sessionId;
    }
  }
}

async function startSSEServer(port: number, serverList: ServerList) {
  type Session = { server: Server, transport: SSEServerTransport, lastSeen: number, isReattaching?: boolean };
  const sessions = new Map<string, Session>();
  // Add a lock map to prevent concurrent session reattachment
  const sessionLocks = new Map<string, boolean>();

  const httpServer = http.createServer(async (req, res) => {
    if (req.method === 'POST') {
      const searchParams = new URL(`http://localhost${req.url}`).searchParams;
      const sessionId = searchParams.get('sessionId');
      if (!sessionId) {
        res.statusCode = 400;
        res.end('Missing sessionId');
        return;
      }
      const session = sessions.get(sessionId);
      if (!session) {
        res.statusCode = 404;
        res.end('Session not found');
        return;
=======
      if (config.saveTrace) {
        const server = await startTraceViewerServer();
        const urlPrefix = server.urlPrefix('human-readable');
        const url = urlPrefix + '/trace/index.html?trace=' + config.browser.launchOptions.tracesDir + '/trace.json';
        // eslint-disable-next-line no-console
        console.error('\nTrace viewer listening on ' + url);
>>>>>>> 137b7475
      }
    });

<<<<<<< HEAD
      session.lastSeen = Date.now();
      await session.transport.handlePostMessage(req, res);
      return;
    } else if (req.method === 'GET') {
      const url = new URL(`http://localhost${req.url}`);
      const requestedId = url.searchParams.get('sessionId');

      // Reuse existing session if sessionId is provided and valid
      if (requestedId && sessions.has(requestedId)) {
        // Acquire a lock for this session to prevent concurrent reattachment
        if (sessionLocks.get(requestedId)) {
          res.statusCode = 423; // Locked
          res.end('Session is currently being reattached by another request');
          return;
        }
        sessionLocks.set(requestedId, true);
        try {
          const session = sessions.get(requestedId)!;
          // Create transport with the requested sessionId to ensure consistency
          const transport = new ReattachableSSEServerTransport('/sse', res, requestedId);
          // Mark this session as reattaching to handle special case in event emission
          session.isReattaching = true;
          // Update session
          session.transport = transport;
          session.lastSeen = Date.now();

          res.on('close', () => {
            session.lastSeen = Date.now();
            session.isReattaching = false;
          });
          console.log(`Reattaching to existing session: ${requestedId}`);
          await session.server.connect(transport);
          return;
        } finally {
          // Release the lock
          sessionLocks.delete(requestedId);
        }
      }

      // Create new session (original logic)
      const transport = new SSEServerTransport('/sse', res);
      const server = await serverList.create();
      sessions.set(transport.sessionId, { server, transport, lastSeen: Date.now() });

      res.on('close', () => {
        // Only mark last seen time, don't destroy server
        const session = sessions.get(transport.sessionId);
        if (session)
          session.lastSeen = Date.now();
      });
      console.log(`Created new session: ${transport.sessionId}`);
      await server.connect(transport);
      return;
    } else {
      res.statusCode = 405;
      res.end('Method not allowed');
    }
  });

  httpServer.listen(port, () => {
    const address = httpServer.address();
    assert(address, 'Could not bind server socket');
    let url: string;
    if (typeof address === 'string') {
      url = address;
    } else {
      const resolvedPort = address.port;
      let resolvedHost = address.family === 'IPv4' ? address.address : `[${address.address}]`;
      if (resolvedHost === '0.0.0.0' || resolvedHost === '[::]')
        resolvedHost = 'localhost';
      url = `http://${resolvedHost}:${resolvedPort}`;
    }
    console.log(`Listening on ${url}`);
    console.log('Put this in your client config:');
    console.log(JSON.stringify({
      'mcpServers': {
        'playwright': {
          'url': `${url}/sse`
        }
      }
    }, undefined, 2));
  });

  // Cleanup idle sessions periodically
  setInterval(() => {
    const TTL = 30 * 60_000;  // 30 minutes
    const now = Date.now();
    for (const [id, session] of sessions) {
      if (now - session.lastSeen > TTL) {
        // Don't clean up sessions that are currently being reattached
        if (!session.isReattaching && !sessionLocks.get(id)) {
          sessions.delete(id);
          sessionLocks.delete(id);
          session.server.close().catch(() => {});
          console.log(`Closed idle session: ${id}`);
        }
      }
    }
  }, 10 * 60_000);  // Check every 10 minutes
}
=======
function semicolonSeparatedList(value: string): string[] {
  return value.split(';').map(v => v.trim());
}

void program.parseAsync(process.argv);
>>>>>>> 137b7475
<|MERGE_RESOLUTION|>--- conflicted
+++ resolved
@@ -18,26 +18,11 @@
 // @ts-ignore
 import { startTraceViewerServer } from 'playwright-core/lib/server';
 
-<<<<<<< HEAD
-import { program } from 'commander';
-import { StdioServerTransport } from '@modelcontextprotocol/sdk/server/stdio.js';
-import { SSEServerTransport } from '@modelcontextprotocol/sdk/server/sse.js';
-import type { Server } from '@modelcontextprotocol/sdk/server/index.js';
-
-import { createServer } from './index';
-import { ServerList } from './server';
-
-import assert from 'assert';
-import { ToolCapability } from './tools/tool';
-
-const packageJSON = require('../package.json');
-=======
 import { startHttpServer, startHttpTransport, startStdioTransport } from './transport.js';
 import { resolveCLIConfig } from './config.js';
 import { Server } from './server.js';
 import { packageJSON } from './package.js';
 import { startCDPRelayServer } from './cdpRelay.js';
->>>>>>> 137b7475
 
 program
     .version('Version ' + packageJSON.version)
@@ -87,155 +72,17 @@
       else
         await startStdioTransport(server);
 
-<<<<<<< HEAD
-// A custom SSEServerTransport that allows setting a specific sessionId
-class ReattachableSSEServerTransport extends SSEServerTransport {
-  constructor(path: string, res: http.ServerResponse, sessionId?: string) {
-    super(path, res);
-    // If a sessionId is provided, override the auto-generated one
-    if (sessionId) {
-      // @ts-ignore - Accessing private field
-      this._sessionId = sessionId;
-    }
-  }
-}
-
-async function startSSEServer(port: number, serverList: ServerList) {
-  type Session = { server: Server, transport: SSEServerTransport, lastSeen: number, isReattaching?: boolean };
-  const sessions = new Map<string, Session>();
-  // Add a lock map to prevent concurrent session reattachment
-  const sessionLocks = new Map<string, boolean>();
-
-  const httpServer = http.createServer(async (req, res) => {
-    if (req.method === 'POST') {
-      const searchParams = new URL(`http://localhost${req.url}`).searchParams;
-      const sessionId = searchParams.get('sessionId');
-      if (!sessionId) {
-        res.statusCode = 400;
-        res.end('Missing sessionId');
-        return;
-      }
-      const session = sessions.get(sessionId);
-      if (!session) {
-        res.statusCode = 404;
-        res.end('Session not found');
-        return;
-=======
       if (config.saveTrace) {
         const server = await startTraceViewerServer();
         const urlPrefix = server.urlPrefix('human-readable');
         const url = urlPrefix + '/trace/index.html?trace=' + config.browser.launchOptions.tracesDir + '/trace.json';
         // eslint-disable-next-line no-console
         console.error('\nTrace viewer listening on ' + url);
->>>>>>> 137b7475
       }
     });
 
-<<<<<<< HEAD
-      session.lastSeen = Date.now();
-      await session.transport.handlePostMessage(req, res);
-      return;
-    } else if (req.method === 'GET') {
-      const url = new URL(`http://localhost${req.url}`);
-      const requestedId = url.searchParams.get('sessionId');
-
-      // Reuse existing session if sessionId is provided and valid
-      if (requestedId && sessions.has(requestedId)) {
-        // Acquire a lock for this session to prevent concurrent reattachment
-        if (sessionLocks.get(requestedId)) {
-          res.statusCode = 423; // Locked
-          res.end('Session is currently being reattached by another request');
-          return;
-        }
-        sessionLocks.set(requestedId, true);
-        try {
-          const session = sessions.get(requestedId)!;
-          // Create transport with the requested sessionId to ensure consistency
-          const transport = new ReattachableSSEServerTransport('/sse', res, requestedId);
-          // Mark this session as reattaching to handle special case in event emission
-          session.isReattaching = true;
-          // Update session
-          session.transport = transport;
-          session.lastSeen = Date.now();
-
-          res.on('close', () => {
-            session.lastSeen = Date.now();
-            session.isReattaching = false;
-          });
-          console.log(`Reattaching to existing session: ${requestedId}`);
-          await session.server.connect(transport);
-          return;
-        } finally {
-          // Release the lock
-          sessionLocks.delete(requestedId);
-        }
-      }
-
-      // Create new session (original logic)
-      const transport = new SSEServerTransport('/sse', res);
-      const server = await serverList.create();
-      sessions.set(transport.sessionId, { server, transport, lastSeen: Date.now() });
-
-      res.on('close', () => {
-        // Only mark last seen time, don't destroy server
-        const session = sessions.get(transport.sessionId);
-        if (session)
-          session.lastSeen = Date.now();
-      });
-      console.log(`Created new session: ${transport.sessionId}`);
-      await server.connect(transport);
-      return;
-    } else {
-      res.statusCode = 405;
-      res.end('Method not allowed');
-    }
-  });
-
-  httpServer.listen(port, () => {
-    const address = httpServer.address();
-    assert(address, 'Could not bind server socket');
-    let url: string;
-    if (typeof address === 'string') {
-      url = address;
-    } else {
-      const resolvedPort = address.port;
-      let resolvedHost = address.family === 'IPv4' ? address.address : `[${address.address}]`;
-      if (resolvedHost === '0.0.0.0' || resolvedHost === '[::]')
-        resolvedHost = 'localhost';
-      url = `http://${resolvedHost}:${resolvedPort}`;
-    }
-    console.log(`Listening on ${url}`);
-    console.log('Put this in your client config:');
-    console.log(JSON.stringify({
-      'mcpServers': {
-        'playwright': {
-          'url': `${url}/sse`
-        }
-      }
-    }, undefined, 2));
-  });
-
-  // Cleanup idle sessions periodically
-  setInterval(() => {
-    const TTL = 30 * 60_000;  // 30 minutes
-    const now = Date.now();
-    for (const [id, session] of sessions) {
-      if (now - session.lastSeen > TTL) {
-        // Don't clean up sessions that are currently being reattached
-        if (!session.isReattaching && !sessionLocks.get(id)) {
-          sessions.delete(id);
-          sessionLocks.delete(id);
-          session.server.close().catch(() => {});
-          console.log(`Closed idle session: ${id}`);
-        }
-      }
-    }
-  }, 10 * 60_000);  // Check every 10 minutes
-}
-=======
 function semicolonSeparatedList(value: string): string[] {
   return value.split(';').map(v => v.trim());
 }
 
-void program.parseAsync(process.argv);
->>>>>>> 137b7475
+void program.parseAsync(process.argv);