/**
 * Copyright (c) Microsoft Corporation.
 *
 * Licensed under the Apache License, Version 2.0 (the "License");
 * you may not use this file except in compliance with the License.
 * You may obtain a copy of the License at
 *
 * http://www.apache.org/licenses/LICENSE-2.0
 *
 * Unless required by applicable law or agreed to in writing, software
 * distributed under the License is distributed on an "AS IS" BASIS,
 * WITHOUT WARRANTIES OR CONDITIONS OF ANY KIND, either express or implied.
 * See the License for the specific language governing permissions and
 * limitations under the License.
 */


import { Client } from '@modelcontextprotocol/sdk/client/index.js';
import { ListRootsRequestSchema } from '@modelcontextprotocol/sdk/types.js';
import { BrowserContextFactory } from './browserContextFactory.js';
import { BrowserServerBackend } from './browserServerBackend.js';
import { InProcessTransport } from './mcp/inProcessTransport.js';
import * as mcpServer from './mcp/server.js';

import type { Server } from '@modelcontextprotocol/sdk/server/index.js';
import type { FullConfig } from './config.js';
import type { ClientFactory } from './mcp/proxyBackend.js';
import type { Implementation } from '@modelcontextprotocol/sdk/types.js';

export class InProcessClientFactory implements ClientFactory {
  name: string;
  description: string;

  private _contextFactory: BrowserContextFactory;
  private _config: FullConfig;

  constructor(contextFactory: BrowserContextFactory, config: FullConfig) {
    this.name = contextFactory.name;
    this.description = contextFactory.description;
    this._contextFactory = contextFactory;
    this._config = config;
  }

<<<<<<< HEAD
  async create(clientVersion: Implementation): Promise<Client> {
    const client = new Client(clientVersion);
    const server = mcpServer.createServer(new BrowserServerBackend(this._config, this._contextFactory), false);
    await client.connect(new InProcessTransport(server));
=======
  async create(server: Server): Promise<Client> {
    const client = new Client(server.getClientVersion() ?? { name: 'unknown', version: 'unknown' });
    const clientCapabilities = server.getClientCapabilities();
    if (clientCapabilities)
      client.registerCapabilities(clientCapabilities);

    if (clientCapabilities?.roots) {
      client.setRequestHandler(ListRootsRequestSchema, async () => {
        return await server.listRoots();
      });
    }

    const delegate = mcpServer.createServer(new BrowserServerBackend(this._config, this._contextFactory), false);
    await client.connect(new InProcessTransport(delegate));
>>>>>>> 1fb28782
    await client.ping();
    return client;
  }
}<|MERGE_RESOLUTION|>--- conflicted
+++ resolved
@@ -25,7 +25,6 @@
 import type { Server } from '@modelcontextprotocol/sdk/server/index.js';
 import type { FullConfig } from './config.js';
 import type { ClientFactory } from './mcp/proxyBackend.js';
-import type { Implementation } from '@modelcontextprotocol/sdk/types.js';
 
 export class InProcessClientFactory implements ClientFactory {
   name: string;
@@ -41,12 +40,6 @@
     this._config = config;
   }
 
-<<<<<<< HEAD
-  async create(clientVersion: Implementation): Promise<Client> {
-    const client = new Client(clientVersion);
-    const server = mcpServer.createServer(new BrowserServerBackend(this._config, this._contextFactory), false);
-    await client.connect(new InProcessTransport(server));
-=======
   async create(server: Server): Promise<Client> {
     const client = new Client(server.getClientVersion() ?? { name: 'unknown', version: 'unknown' });
     const clientCapabilities = server.getClientCapabilities();
@@ -61,7 +54,6 @@
 
     const delegate = mcpServer.createServer(new BrowserServerBackend(this._config, this._contextFactory), false);
     await client.connect(new InProcessTransport(delegate));
->>>>>>> 1fb28782
     await client.ping();
     return client;
   }
