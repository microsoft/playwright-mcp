--- conflicted
+++ resolved
@@ -17,14 +17,9 @@
 import { z } from 'zod';
 import { defineTool } from './tool.js';
 
-<<<<<<< HEAD
-import * as javascript from '../javascript';
-import { outputFile } from '../config';
-import { sanitizeForFilePath } from './utils';
-=======
 import * as javascript from '../javascript.js';
 import { outputFile } from '../config.js';
->>>>>>> 23ce9733
+import { sanitizeForFilePath } from './utils.js';
 
 const pdf = defineTool({
   capability: 'pdf',
