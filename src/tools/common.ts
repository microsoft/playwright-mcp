--- conflicted
+++ resolved
@@ -175,7 +175,6 @@
   },
 });
 
-<<<<<<< HEAD
 const resizeSchema = z.object({
   format: z.enum(['desktop', 'mobile']).describe('The format to resize to - "desktop" for 16:9 (1280x720) or "mobile" for 1:2 (390x780)'),
 });
@@ -200,7 +199,7 @@
     );
   },
 });
-=======
+
 export const install: Tool = {
   schema: {
     name: 'browser_install',
@@ -216,5 +215,4 @@
       }],
     };
   },
-};
->>>>>>> 23f392dd
+};