/**
 * Copyright (c) Microsoft Corporation.
 *
 * Licensed under the Apache License, Version 2.0 (the "License");
 * you may not use this file except in compliance with the License.
 * You may obtain a copy of the License at
 *
 * http://www.apache.org/licenses/LICENSE-2.0
 *
 * Unless required by applicable law or agreed to in writing, software
 * distributed under the License is distributed on an "AS IS" BASIS,
 * WITHOUT WARRANTIES OR CONDITIONS OF ANY KIND, either express or implied.
 * See the License for the specific language governing permissions and
 * limitations under the License.
 */

import { z } from 'zod';
import zodToJsonSchema from 'zod-to-json-schema';

import { captureAriaSnapshot, runAndWait } from './utils';

import type * as playwright from 'playwright';
import type { Tool } from './tool';
import type { ImageContent, TextContent } from '@modelcontextprotocol/sdk/types';

const snapshotSchema = z.object({
  includeScreenshot: z.boolean().optional().describe('Include a screenshot along with the accessibility snapshot'),
});

export const snapshot: Tool = {
  schema: {
    name: 'browser_snapshot',
    description: 'Capture accessibility snapshot of the current page, optionally with screenshot',
    inputSchema: zodToJsonSchema(snapshotSchema),
  },

<<<<<<< HEAD
  handle: async (context, params) => {
    const validatedParams = snapshotSchema.parse(params);
    const page = await context.existingPage();
    
    // Capture ARIA snapshot
    const snapshot = await page.locator('html').ariaSnapshot({ ref: true });
    const content: (ImageContent | TextContent)[] = [{
      type: 'text' as const,
      text: `- Page URL: ${page.url()}
- Page Title: ${await page.title()}
- Page Snapshot
\`\`\`yaml
${snapshot}
\`\`\``
    }];
    
    // Optionally capture screenshot
    if (validatedParams.includeScreenshot) {
      const screenshot = await page.screenshot({ type: 'jpeg', quality: 50, scale: 'css' });
      content.push({
        type: 'image' as const,
        data: screenshot.toString('base64'),
        mimeType: 'image/jpeg'
      });
    }
    
    return { content };
=======
  handle: async context => {
    return await captureAriaSnapshot(context);
>>>>>>> 5e200405
  },
};

const elementSchema = z.object({
  element: z.string().describe('Human-readable element description used to obtain permission to interact with the element'),
  ref: z.string().describe('Exact target element reference from the page snapshot'),
  includeScreenshot: z.boolean().optional().describe('Include a screenshot along with the accessibility snapshot'),
});

export const click: Tool = {
  schema: {
    name: 'browser_click',
    description: 'Perform click on a web page',
    inputSchema: zodToJsonSchema(elementSchema),
  },

  handle: async (context, params) => {
    const validatedParams = elementSchema.parse(params);
<<<<<<< HEAD
    return runAndWait(context, `"${validatedParams.element}" clicked`, page => refLocator(page, validatedParams.ref).click(), true, validatedParams.includeScreenshot);
=======
    return runAndWait(context, `"${validatedParams.element}" clicked`, () => context.refLocator(validatedParams.ref).click(), true);
>>>>>>> 5e200405
  },
};

const dragSchema = z.object({
  startElement: z.string().describe('Human-readable source element description used to obtain the permission to interact with the element'),
  startRef: z.string().describe('Exact source element reference from the page snapshot'),
  endElement: z.string().describe('Human-readable target element description used to obtain the permission to interact with the element'),
  endRef: z.string().describe('Exact target element reference from the page snapshot'),
  includeScreenshot: z.boolean().optional().describe('Include a screenshot along with the accessibility snapshot'),
});

export const drag: Tool = {
  schema: {
    name: 'browser_drag',
    description: 'Perform drag and drop between two elements',
    inputSchema: zodToJsonSchema(dragSchema),
  },

  handle: async (context, params) => {
    const validatedParams = dragSchema.parse(params);
    return runAndWait(context, `Dragged "${validatedParams.startElement}" to "${validatedParams.endElement}"`, async () => {
      const startLocator = context.refLocator(validatedParams.startRef);
      const endLocator = context.refLocator(validatedParams.endRef);
      await startLocator.dragTo(endLocator);
    }, true, validatedParams.includeScreenshot);
  },
};

export const hover: Tool = {
  schema: {
    name: 'browser_hover',
    description: 'Hover over element on page',
    inputSchema: zodToJsonSchema(elementSchema),
  },

  handle: async (context, params) => {
    const validatedParams = elementSchema.parse(params);
<<<<<<< HEAD
    return runAndWait(context, `Hovered over "${validatedParams.element}"`, page => refLocator(page, validatedParams.ref).hover(), true, validatedParams.includeScreenshot);
=======
    return runAndWait(context, `Hovered over "${validatedParams.element}"`, () => context.refLocator(validatedParams.ref).hover(), true);
>>>>>>> 5e200405
  },
};

const typeSchema = elementSchema.extend({
  text: z.string().describe('Text to type into the element'),
  submit: z.boolean().describe('Whether to submit entered text (press Enter after)'),
});

export const type: Tool = {
  schema: {
    name: 'browser_type',
    description: 'Type text into editable element',
    inputSchema: zodToJsonSchema(typeSchema),
  },

  handle: async (context, params) => {
    const validatedParams = typeSchema.parse(params);
    return await runAndWait(context, `Typed "${validatedParams.text}" into "${validatedParams.element}"`, async () => {
      const locator = context.refLocator(validatedParams.ref);
      await locator.fill(validatedParams.text);
      if (validatedParams.submit)
        await locator.press('Enter');
    }, true, validatedParams.includeScreenshot);
  },
};

const selectOptionSchema = elementSchema.extend({
  values: z.array(z.string()).describe('Array of values to select in the dropdown. This can be a single value or multiple values.'),
});

export const selectOption: Tool = {
  schema: {
    name: 'browser_select_option',
    description: 'Select an option in a dropdown',
    inputSchema: zodToJsonSchema(selectOptionSchema),
  },

  handle: async (context, params) => {
    const validatedParams = selectOptionSchema.parse(params);
    return await runAndWait(context, `Selected option in "${validatedParams.element}"`, async () => {
      const locator = context.refLocator(validatedParams.ref);
      await locator.selectOption(validatedParams.values);
    }, true, validatedParams.includeScreenshot);
  },
};

const screenshotSchema = z.object({
  raw: z.boolean().optional().describe('Whether to return without compression (in PNG format). Default is false, which returns a JPEG image.'),
});

export const screenshot: Tool = {
  schema: {
    name: 'browser_take_screenshot',
    description: `Take a screenshot of the current page. You can't perform actions based on the screenshot, use browser_snapshot for actions.`,
    inputSchema: zodToJsonSchema(screenshotSchema),
  },

  handle: async (context, params) => {
    const validatedParams = screenshotSchema.parse(params);
    const page = context.existingPage();
    const options: playwright.PageScreenshotOptions = validatedParams.raw ? { type: 'png', scale: 'css' } : { type: 'jpeg', quality: 50, scale: 'css' };
    const screenshot = await page.screenshot(options);
    return {
      content: [{ type: 'image', data: screenshot.toString('base64'), mimeType: validatedParams.raw ? 'image/png' : 'image/jpeg' }],
    };
  },
};<|MERGE_RESOLUTION|>--- conflicted
+++ resolved
@@ -34,38 +34,9 @@
     inputSchema: zodToJsonSchema(snapshotSchema),
   },
 
-<<<<<<< HEAD
   handle: async (context, params) => {
     const validatedParams = snapshotSchema.parse(params);
-    const page = await context.existingPage();
-    
-    // Capture ARIA snapshot
-    const snapshot = await page.locator('html').ariaSnapshot({ ref: true });
-    const content: (ImageContent | TextContent)[] = [{
-      type: 'text' as const,
-      text: `- Page URL: ${page.url()}
-- Page Title: ${await page.title()}
-- Page Snapshot
-\`\`\`yaml
-${snapshot}
-\`\`\``
-    }];
-    
-    // Optionally capture screenshot
-    if (validatedParams.includeScreenshot) {
-      const screenshot = await page.screenshot({ type: 'jpeg', quality: 50, scale: 'css' });
-      content.push({
-        type: 'image' as const,
-        data: screenshot.toString('base64'),
-        mimeType: 'image/jpeg'
-      });
-    }
-    
-    return { content };
-=======
-  handle: async context => {
-    return await captureAriaSnapshot(context);
->>>>>>> 5e200405
+    return await captureAriaSnapshot(context, '', validatedParams.includeScreenshot);
   },
 };
 
@@ -84,11 +55,7 @@
 
   handle: async (context, params) => {
     const validatedParams = elementSchema.parse(params);
-<<<<<<< HEAD
-    return runAndWait(context, `"${validatedParams.element}" clicked`, page => refLocator(page, validatedParams.ref).click(), true, validatedParams.includeScreenshot);
-=======
-    return runAndWait(context, `"${validatedParams.element}" clicked`, () => context.refLocator(validatedParams.ref).click(), true);
->>>>>>> 5e200405
+    return runAndWait(context, `"${validatedParams.element}" clicked`, () => context.refLocator(validatedParams.ref).click(), true, validatedParams.includeScreenshot);
   },
 };
 
@@ -126,11 +93,7 @@
 
   handle: async (context, params) => {
     const validatedParams = elementSchema.parse(params);
-<<<<<<< HEAD
-    return runAndWait(context, `Hovered over "${validatedParams.element}"`, page => refLocator(page, validatedParams.ref).hover(), true, validatedParams.includeScreenshot);
-=======
-    return runAndWait(context, `Hovered over "${validatedParams.element}"`, () => context.refLocator(validatedParams.ref).hover(), true);
->>>>>>> 5e200405
+    return runAndWait(context, `Hovered over "${validatedParams.element}"`, () => context.refLocator(validatedParams.ref).hover(), true, validatedParams.includeScreenshot);
   },
 };
 
@@ -175,26 +138,4 @@
       await locator.selectOption(validatedParams.values);
     }, true, validatedParams.includeScreenshot);
   },
-};
-
-const screenshotSchema = z.object({
-  raw: z.boolean().optional().describe('Whether to return without compression (in PNG format). Default is false, which returns a JPEG image.'),
-});
-
-export const screenshot: Tool = {
-  schema: {
-    name: 'browser_take_screenshot',
-    description: `Take a screenshot of the current page. You can't perform actions based on the screenshot, use browser_snapshot for actions.`,
-    inputSchema: zodToJsonSchema(screenshotSchema),
-  },
-
-  handle: async (context, params) => {
-    const validatedParams = screenshotSchema.parse(params);
-    const page = context.existingPage();
-    const options: playwright.PageScreenshotOptions = validatedParams.raw ? { type: 'png', scale: 'css' } : { type: 'jpeg', quality: 50, scale: 'css' };
-    const screenshot = await page.screenshot(options);
-    return {
-      content: [{ type: 'image', data: screenshot.toString('base64'), mimeType: validatedParams.raw ? 'image/png' : 'image/jpeg' }],
-    };
-  },
 };