--- conflicted
+++ resolved
@@ -134,7 +134,6 @@
   },
 };
 
-<<<<<<< HEAD
 function refLocator(page: playwright.Page, ref: string): playwright.Locator {
   return page.locator(`aria-ref=${ref}`);
 }
@@ -255,7 +254,8 @@
       }]
     };
   }
-=======
+};
+
 const screenshotSchema = z.object({
   raw: z.boolean().optional().describe('Whether to return without compression (in PNG format). Default is false, which returns a JPEG image.'),
 });
@@ -276,5 +276,4 @@
       content: [{ type: 'image', data: screenshot.toString('base64'), mimeType: validatedParams.raw ? 'image/png' : 'image/jpeg' }],
     };
   },
->>>>>>> af522dca
 };