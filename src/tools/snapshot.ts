/**
 * Copyright (c) Microsoft Corporation.
 *
 * Licensed under the Apache License, Version 2.0 (the "License");
 * you may not use this file except in compliance with the License.
 * You may obtain a copy of the License at
 *
 * http://www.apache.org/licenses/LICENSE-2.0
 *
 * Unless required by applicable law or agreed to in writing, software
 * distributed under the License is distributed on an "AS IS" BASIS,
 * WITHOUT WARRANTIES OR CONDITIONS OF ANY KIND, either express or implied.
 * See the License for the specific language governing permissions and
 * limitations under the License.
 */

import { z } from 'zod';
import zodToJsonSchema from 'zod-to-json-schema';

import type * as playwright from 'playwright';
import type { Tool } from './tool';
<<<<<<< HEAD
import path from 'path';
import os from 'os';
import { sanitizeForFilePath } from './utils';
=======
import { generateLocator } from '../context';
import * as javascript from '../javascript';
>>>>>>> 795a9d57

const snapshot: Tool = {
  capability: 'core',
  schema: {
    name: 'browser_snapshot',
    description: 'Capture accessibility snapshot of the current page, this is better than screenshot',
    inputSchema: zodToJsonSchema(z.object({})),
  },

  handle: async context => {
    const tab = await context.ensureTab();
    return await tab.run(async () => {
      const code = [`// <internal code to capture accessibility snapshot>`];
      return { code };
    }, { captureSnapshot: true });
  },
};

const elementSchema = z.object({
  element: z.string().describe('Human-readable element description used to obtain permission to interact with the element'),
  ref: z.string().describe('Exact target element reference from the page snapshot'),
});

const click: Tool = {
  capability: 'core',
  schema: {
    name: 'browser_click',
    description: 'Perform click on a web page',
    inputSchema: zodToJsonSchema(elementSchema),
  },

  handle: async (context, params) => {
    const validatedParams = elementSchema.parse(params);
    return await context.currentTab().runAndWaitWithSnapshot(async snapshot => {
      const locator = snapshot.refLocator(validatedParams.ref);
      const code = [
        `// Click ${validatedParams.element}`,
        `await page.${await generateLocator(locator)}.click();`
      ];
      await locator.click();
      return { code };
    });
  },
};

const dragSchema = z.object({
  startElement: z.string().describe('Human-readable source element description used to obtain the permission to interact with the element'),
  startRef: z.string().describe('Exact source element reference from the page snapshot'),
  endElement: z.string().describe('Human-readable target element description used to obtain the permission to interact with the element'),
  endRef: z.string().describe('Exact target element reference from the page snapshot'),
});

const drag: Tool = {
  capability: 'core',
  schema: {
    name: 'browser_drag',
    description: 'Perform drag and drop between two elements',
    inputSchema: zodToJsonSchema(dragSchema),
  },

  handle: async (context, params) => {
    const validatedParams = dragSchema.parse(params);
    return await context.currentTab().runAndWaitWithSnapshot(async snapshot => {
      const startLocator = snapshot.refLocator(validatedParams.startRef);
      const endLocator = snapshot.refLocator(validatedParams.endRef);
      const code = [
        `// Drag ${validatedParams.startElement} to ${validatedParams.endElement}`,
        `await page.${await generateLocator(startLocator)}.dragTo(page.${await generateLocator(endLocator)});`
      ];
      await startLocator.dragTo(endLocator);
      return { code };
    });
  },
};

const hover: Tool = {
  capability: 'core',
  schema: {
    name: 'browser_hover',
    description: 'Hover over element on page',
    inputSchema: zodToJsonSchema(elementSchema),
  },

  handle: async (context, params) => {
    const validatedParams = elementSchema.parse(params);
    return await context.currentTab().runAndWaitWithSnapshot(async snapshot => {
      const locator = snapshot.refLocator(validatedParams.ref);
      const code = [
        `// Hover over ${validatedParams.element}`,
        `await page.${await generateLocator(locator)}.hover();`
      ];
      await locator.hover();
      return { code };
    });
  },
};

const typeSchema = elementSchema.extend({
  text: z.string().describe('Text to type into the element'),
  submit: z.boolean().optional().describe('Whether to submit entered text (press Enter after)'),
  slowly: z.boolean().optional().describe('Whether to type one character at a time. Useful for triggering key handlers in the page. By default entire text is filled in at once.'),
});

const type: Tool = {
  capability: 'core',
  schema: {
    name: 'browser_type',
    description: 'Type text into editable element',
    inputSchema: zodToJsonSchema(typeSchema),
  },

  handle: async (context, params) => {
    const validatedParams = typeSchema.parse(params);
    return await context.currentTab().runAndWaitWithSnapshot(async snapshot => {
      const locator = snapshot.refLocator(validatedParams.ref);

      const code: string[] = [];
      if (validatedParams.slowly) {
        code.push(`// Press "${validatedParams.text}" sequentially into "${validatedParams.element}"`);
        code.push(`await page.${await generateLocator(locator)}.pressSequentially(${javascript.quote(validatedParams.text)});`);
        await locator.pressSequentially(validatedParams.text);
      } else {
        code.push(`// Fill "${validatedParams.text}" into "${validatedParams.element}"`);
        code.push(`await page.${await generateLocator(locator)}.fill(${javascript.quote(validatedParams.text)});`);
        await locator.fill(validatedParams.text);
      }
      if (validatedParams.submit) {
        code.push(`// Submit text`);
        code.push(`await page.${await generateLocator(locator)}.press('Enter');`);
        await locator.press('Enter');
      }
      return { code };
    });
  },
};

const selectOptionSchema = elementSchema.extend({
  values: z.array(z.string()).describe('Array of values to select in the dropdown. This can be a single value or multiple values.'),
});

const selectOption: Tool = {
  capability: 'core',
  schema: {
    name: 'browser_select_option',
    description: 'Select an option in a dropdown',
    inputSchema: zodToJsonSchema(selectOptionSchema),
  },

  handle: async (context, params) => {
    const validatedParams = selectOptionSchema.parse(params);
    return await context.currentTab().runAndWaitWithSnapshot(async snapshot => {
      const locator = snapshot.refLocator(validatedParams.ref);
      const code = [
        `// Select options [${validatedParams.values.join(', ')}] in ${validatedParams.element}`,
        `await page.${await generateLocator(locator)}.selectOption(${javascript.formatObject(validatedParams.values)});`
      ];
      await locator.selectOption(validatedParams.values);
      return { code };
    });
  },
};

const screenshotSchema = elementSchema.extend({
  raw: z.boolean().optional().describe('Whether to return without compression (in PNG format). Default is false, which returns a JPEG image.'),
  wholePage: z.boolean().optional().describe('Whether to take a screenshot of the whole page. Default is true, which takes a screenshot of the viewport.'),
});

const screenshot: Tool = {
  capability: 'core',
  schema: {
    name: 'browser_take_screenshot',
    description: `Take a screenshot of the current page. You can't perform actions based on the screenshot, use browser_snapshot for actions.`,
    inputSchema: zodToJsonSchema(screenshotSchema),
  },

  handle: async (context, params) => {
    const validatedParams = screenshotSchema.parse(params);
    const tab = context.currentTab();
    const fileName = path.join(os.tmpdir(), sanitizeForFilePath(`page-${new Date().toISOString()}`)) + `${validatedParams.raw ? '.png' : '.jpeg'}`;
    const options: playwright.PageScreenshotOptions = validatedParams.raw ? { type: 'png', scale: 'css', path: fileName } : { type: 'jpeg', quality: 50, scale: 'css', path: fileName };
    if (validatedParams.wholePage) {
      await tab.page.screenshot(options);
    } else {
      return await context.currentTab().runAndWaitWithSnapshot(async snapshot => {
        const locator = snapshot.refLocator(validatedParams.ref);
        await locator.screenshot(options);
      }, {
        status: `Saved as "${fileName}"`,
      });
    }
    return {
      content: [{
        type: 'text',
        text: `Saved as ${fileName}`,
      }],
    };
  },
};


export default [
  snapshot,
  click,
  drag,
  hover,
  type,
  selectOption,
  screenshot,
];<|MERGE_RESOLUTION|>--- conflicted
+++ resolved
@@ -19,14 +19,11 @@
 
 import type * as playwright from 'playwright';
 import type { Tool } from './tool';
-<<<<<<< HEAD
 import path from 'path';
 import os from 'os';
 import { sanitizeForFilePath } from './utils';
-=======
 import { generateLocator } from '../context';
 import * as javascript from '../javascript';
->>>>>>> 795a9d57
 
 const snapshot: Tool = {
   capability: 'core',
