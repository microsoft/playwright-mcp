/**
 * Copyright (c) Microsoft Corporation.
 *
 * Licensed under the Apache License, Version 2.0 (the "License");
 * you may not use this file except in compliance with the License.
 * You may obtain a copy of the License at
 *
 * http://www.apache.org/licenses/LICENSE-2.0
 *
 * Unless required by applicable law or agreed to in writing, software
 * distributed under the License is distributed on an "AS IS" BASIS,
 * WITHOUT WARRANTIES OR CONDITIONS OF ANY KIND, either express or implied.
 * See the License for the specific language governing permissions and
 * limitations under the License.
 */

import { z } from 'zod';
import zodToJsonSchema from 'zod-to-json-schema';

<<<<<<< HEAD
import { captureAriaSnapshot, runAndWait, saveScreenshot } from './utils';

=======
>>>>>>> fc0cccf4
import type * as playwright from 'playwright';
import type { Tool } from './tool';

export const snapshot: Tool = {
  schema: {
    name: 'browser_snapshot',
    description: 'Capture accessibility snapshot of the current page, this is better than screenshot',
    inputSchema: zodToJsonSchema(z.object({})),
  },

  handle: async context => {
    return await context.currentTab().run(async () => {}, { captureSnapshot: true });
  },
};

const elementSchema = z.object({
  element: z.string().describe('Human-readable element description used to obtain permission to interact with the element'),
  ref: z.string().describe('Exact target element reference from the page snapshot'),
});

export const click: Tool = {
  schema: {
    name: 'browser_click',
    description: 'Perform click on a web page',
    inputSchema: zodToJsonSchema(elementSchema),
  },

  handle: async (context, params) => {
    const validatedParams = elementSchema.parse(params);
    return await context.currentTab().runAndWaitWithSnapshot(async tab => {
      const locator = tab.lastSnapshot().refLocator(validatedParams.ref);
      await locator.click();
    }, {
      status: `Clicked "${validatedParams.element}"`,
    });
  },
};

const dragSchema = z.object({
  startElement: z.string().describe('Human-readable source element description used to obtain the permission to interact with the element'),
  startRef: z.string().describe('Exact source element reference from the page snapshot'),
  endElement: z.string().describe('Human-readable target element description used to obtain the permission to interact with the element'),
  endRef: z.string().describe('Exact target element reference from the page snapshot'),
});

export const drag: Tool = {
  schema: {
    name: 'browser_drag',
    description: 'Perform drag and drop between two elements',
    inputSchema: zodToJsonSchema(dragSchema),
  },

  handle: async (context, params) => {
    const validatedParams = dragSchema.parse(params);
    return await context.currentTab().runAndWaitWithSnapshot(async tab => {
      const startLocator = tab.lastSnapshot().refLocator(validatedParams.startRef);
      const endLocator = tab.lastSnapshot().refLocator(validatedParams.endRef);
      await startLocator.dragTo(endLocator);
    }, {
      status: `Dragged "${validatedParams.startElement}" to "${validatedParams.endElement}"`,
    });
  },
};

export const hover: Tool = {
  schema: {
    name: 'browser_hover',
    description: 'Hover over element on page',
    inputSchema: zodToJsonSchema(elementSchema),
  },

  handle: async (context, params) => {
    const validatedParams = elementSchema.parse(params);
    return await context.currentTab().runAndWaitWithSnapshot(async tab => {
      const locator = tab.lastSnapshot().refLocator(validatedParams.ref);
      await locator.hover();
    }, {
      status: `Hovered over "${validatedParams.element}"`,
    });
  },
};

const typeSchema = elementSchema.extend({
  text: z.string().describe('Text to type into the element'),
  submit: z.boolean().optional().describe('Whether to submit entered text (press Enter after)'),
  slowly: z.boolean().optional().describe('Whether to type one character at a time. Useful for triggering key handlers in the page. By default entire text is filled in at once.'),
});

export const type: Tool = {
  schema: {
    name: 'browser_type',
    description: 'Type text into editable element',
    inputSchema: zodToJsonSchema(typeSchema),
  },

  handle: async (context, params) => {
    const validatedParams = typeSchema.parse(params);
    return await context.currentTab().runAndWaitWithSnapshot(async tab => {
      const locator = tab.lastSnapshot().refLocator(validatedParams.ref);
      if (validatedParams.slowly)
        await locator.pressSequentially(validatedParams.text);
      else
        await locator.fill(validatedParams.text);
      if (validatedParams.submit)
        await locator.press('Enter');
    }, {
      status: `Typed "${validatedParams.text}" into "${validatedParams.element}"`,
    });
  },
};

const selectOptionSchema = elementSchema.extend({
  values: z.array(z.string()).describe('Array of values to select in the dropdown. This can be a single value or multiple values.'),
});

export const selectOption: Tool = {
  schema: {
    name: 'browser_select_option',
    description: 'Select an option in a dropdown',
    inputSchema: zodToJsonSchema(selectOptionSchema),
  },

  handle: async (context, params) => {
    const validatedParams = selectOptionSchema.parse(params);
    return await context.currentTab().runAndWaitWithSnapshot(async tab => {
      const locator = tab.lastSnapshot().refLocator(validatedParams.ref);
      await locator.selectOption(validatedParams.values);
    }, {
      status: `Selected option in "${validatedParams.element}"`,
    });
  },
};

const screenshotSchema = z.object({
  raw: z.boolean().optional().describe('Whether to return without compression (in PNG format). Default is false, which returns a JPEG image.'),
});

export const screenshot: Tool = {
  schema: {
    name: 'browser_take_screenshot',
    description: `Take a screenshot of the current page. You can't perform actions based on the screenshot, use browser_snapshot for actions.`,
    inputSchema: zodToJsonSchema(screenshotSchema),
  },

  handle: async (context, params) => {
    const validatedParams = screenshotSchema.parse(params);
    const tab = context.currentTab();
    const options: playwright.PageScreenshotOptions = validatedParams.raw ? { type: 'png', scale: 'css' } : { type: 'jpeg', quality: 50, scale: 'css' };
<<<<<<< HEAD
    const screenshot = await page.screenshot(options);

    const saveDir = context.getOptions().saveScreenshotsDir;
    if (saveDir) {
      const imageType = validatedParams.raw ? 'png' : 'jpeg';
      const filePath = await saveScreenshot(screenshot, saveDir, imageType);
      return {
        content: [{ type: 'text', text: `Screenshot saved to: ${filePath}` }],
      };
    }

=======
    const screenshot = await tab.page.screenshot(options);
>>>>>>> fc0cccf4
    return {
      content: [{ type: 'image', data: screenshot.toString('base64'), mimeType: validatedParams.raw ? 'image/png' : 'image/jpeg' }],
    };
  },
};<|MERGE_RESOLUTION|>--- conflicted
+++ resolved
@@ -16,12 +16,8 @@
 
 import { z } from 'zod';
 import zodToJsonSchema from 'zod-to-json-schema';
+import { saveScreenshot } from './utils';
 
-<<<<<<< HEAD
-import { captureAriaSnapshot, runAndWait, saveScreenshot } from './utils';
-
-=======
->>>>>>> fc0cccf4
 import type * as playwright from 'playwright';
 import type { Tool } from './tool';
 
@@ -170,8 +166,7 @@
     const validatedParams = screenshotSchema.parse(params);
     const tab = context.currentTab();
     const options: playwright.PageScreenshotOptions = validatedParams.raw ? { type: 'png', scale: 'css' } : { type: 'jpeg', quality: 50, scale: 'css' };
-<<<<<<< HEAD
-    const screenshot = await page.screenshot(options);
+    const screenshot = await tab.page.screenshot(options);
 
     const saveDir = context.getOptions().saveScreenshotsDir;
     if (saveDir) {
@@ -182,9 +177,6 @@
       };
     }
 
-=======
-    const screenshot = await tab.page.screenshot(options);
->>>>>>> fc0cccf4
     return {
       content: [{ type: 'image', data: screenshot.toString('base64'), mimeType: validatedParams.raw ? 'image/png' : 'image/jpeg' }],
     };
