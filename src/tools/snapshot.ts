--- conflicted
+++ resolved
@@ -112,7 +112,6 @@
   },
 };
 
-<<<<<<< HEAD
 export const doubleClick: Tool = {
   schema: {
     name: 'browser_double_click',
@@ -124,7 +123,9 @@
     const validatedParams = elementSchema.parse(params);
     return runAndWait(context, `"${validatedParams.element}" double clicked`, page => 
       refLocator(page, validatedParams.ref).dblclick(), true);
-=======
+  },
+};
+
 const selectOptionSchema = elementSchema.extend({
   values: z.array(z.string()).describe('Array of values to select in the dropdown. This can be a single value or multiple values.'),
 });
@@ -142,7 +143,6 @@
       const locator = refLocator(page, validatedParams.ref);
       await locator.selectOption(validatedParams.values);
     }, true);
->>>>>>> 77fc45a8
   },
 };
 
