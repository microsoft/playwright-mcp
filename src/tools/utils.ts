--- conflicted
+++ resolved
@@ -84,8 +84,7 @@
 }
 
 export async function callOnPageNoTrace<T>(page: playwright.Page, callback: (page: playwright.Page) => Promise<T>): Promise<T> {
-<<<<<<< HEAD
-  return await (page as any)._wrapApiCall(() => callback(page), true);
+  return await (page as any)._wrapApiCall(() => callback(page), { internal: true });
 }
 
 export function getMSPlaywrightDir() {
@@ -102,7 +101,4 @@
   else
     throw new Error('Unsupported platform: ' + process.platform);
   return path.join(cacheDirectory, 'ms-playwright');
-=======
-  return await (page as any)._wrapApiCall(() => callback(page), { internal: true });
->>>>>>> 3cd74a82
 }