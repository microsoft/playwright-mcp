--- conflicted
+++ resolved
@@ -75,30 +75,16 @@
   const page = context.existingPage();
   const dismissFileChooser = context.hasFileChooser();
   await waitForCompletion(page, () => callback(page));
-<<<<<<< HEAD
   if (dismissFileChooser)
     context.clearFileChooser();
-  const result: ToolResult = snapshot ? await captureAriaSnapshot(context, page, status) : {
-=======
-  return snapshot ? captureAriaSnapshot(context, status) : {
->>>>>>> f0332136
+  const result: ToolResult = snapshot ? await captureAriaSnapshot(context, status) : {
     content: [{ type: 'text', text: status }],
   };
   return result;
 }
 
-<<<<<<< HEAD
-export async function captureAllFrameSnapshot(page: playwright.Page): Promise<string> {
-  const snapshots = await Promise.all(page.frames().map(frame => frame.locator('html').ariaSnapshot({ ref: true })));
-  const scopedSnapshots = snapshots.map((snapshot, frameIndex) => {
-    if (frameIndex === 0)
-      return snapshot;
-    return snapshot.replaceAll('[ref=', `[ref=f${frameIndex}`);
-  });
-  return scopedSnapshots.join('\n');
-}
-
-export async function captureAriaSnapshot(context: Context, page: playwright.Page, status: string = ''): Promise<ToolResult> {
+export async function captureAriaSnapshot(context: Context, status: string = ''): Promise<ToolResult> {
+  const page = context.existingPage();
   const lines = [];
   if (status)
     lines.push(`${status}`);
@@ -112,25 +98,11 @@
   lines.push(
       `- Page Snapshot`,
       '```yaml',
-      await captureAllFrameSnapshot(page),
+      await context.allFramesSnapshot(),
       '```',
       ''
   );
   return {
     content: [{ type: 'text', text: lines.join('\n') }],
-=======
-export async function captureAriaSnapshot(context: Context, status: string = ''): Promise<ToolResult> {
-  const page = context.existingPage();
-  return {
-    content: [{ type: 'text', text: `${status ? `${status}\n` : ''}
-- Page URL: ${page.url()}
-- Page Title: ${await page.title()}
-- Page Snapshot
-\`\`\`yaml
-${await context.allFramesSnapshot()}
-\`\`\`
-`
-    }],
->>>>>>> f0332136
   };
 }