/**
 * Copyright (c) Microsoft Corporation.
 *
 * Licensed under the Apache License, Version 2.0 (the "License");
 * you may not use this file except in compliance with the License.
 * You may obtain a copy of the License at
 *
 * http://www.apache.org/licenses/LICENSE-2.0
 *
 * Unless required by applicable law or agreed to in writing, software
 * distributed under the License is distributed on an "AS IS" BASIS,
 * WITHOUT WARRANTIES OR CONDITIONS OF ANY KIND, either express or implied.
 * See the License for the specific language governing permissions and
 * limitations under the License.
 */

import type * as playwright from 'playwright';
<<<<<<< HEAD
import type { ToolResult } from './tool';
import type { Context } from '../context';
import path from 'path';
import fs from 'fs';
=======
>>>>>>> fc0cccf4

export async function waitForCompletion<R>(page: playwright.Page, callback: () => Promise<R>): Promise<R> {
  const requests = new Set<playwright.Request>();
  let frameNavigated = false;
  let waitCallback: () => void = () => {};
  const waitBarrier = new Promise<void>(f => { waitCallback = f; });

  const requestListener = (request: playwright.Request) => requests.add(request);
  const requestFinishedListener = (request: playwright.Request) => {
    requests.delete(request);
    if (!requests.size)
      waitCallback();
  };

  const frameNavigateListener = (frame: playwright.Frame) => {
    if (frame.parentFrame())
      return;
    frameNavigated = true;
    dispose();
    clearTimeout(timeout);
    void frame.waitForLoadState('load').then(() => {
      waitCallback();
    });
  };

  const onTimeout = () => {
    dispose();
    waitCallback();
  };

  page.on('request', requestListener);
  page.on('requestfinished', requestFinishedListener);
  page.on('framenavigated', frameNavigateListener);
  const timeout = setTimeout(onTimeout, 10000);

  const dispose = () => {
    page.off('request', requestListener);
    page.off('requestfinished', requestFinishedListener);
    page.off('framenavigated', frameNavigateListener);
    clearTimeout(timeout);
  };

  try {
    const result = await callback();
    if (!requests.size && !frameNavigated)
      waitCallback();
    await waitBarrier;
    await page.evaluate(() => new Promise(f => setTimeout(f, 1000)));
    return result;
  } finally {
    dispose();
  }
}

<<<<<<< HEAD
export async function runAndWait(context: Context, status: string, callback: (page: playwright.Page) => Promise<any>, snapshot: boolean = false): Promise<ToolResult> {
  const page = context.existingPage();
  const dismissFileChooser = context.hasFileChooser();
  await waitForCompletion(page, () => callback(page));
  if (dismissFileChooser)
    context.clearFileChooser();
  const result: ToolResult = snapshot ? await captureAriaSnapshot(context, status) : {
    content: [{ type: 'text', text: status }],
  };
  return result;
}

export async function captureAriaSnapshot(context: Context, status: string = ''): Promise<ToolResult> {
  const page = context.existingPage();
  const lines = [];
  if (status)
    lines.push(`${status}`);
  lines.push(
      '',
      `- Page URL: ${page.url()}`,
      `- Page Title: ${await page.title()}`
  );
  if (context.hasFileChooser())
    lines.push(`- There is a file chooser visible that requires browser_choose_file to be called`);
  lines.push(
      `- Page Snapshot`,
      '```yaml',
      await context.allFramesSnapshot(),
      '```',
      ''
  );
  return {
    content: [{ type: 'text', text: lines.join('\n') }],
  };
}

export async function saveScreenshot(
  buffer: Buffer,
  directory: string,
  type: 'jpeg' | 'png'
): Promise<string> {
  // Ensure directory exists
  await fs.promises.mkdir(directory, { recursive: true });

  // Generate unique filename with timestamp
  const timestamp = new Date()
      .toISOString()
      .replace(/:/g, '-')
      .replace(/\./g, '-');
  const filename = `screenshot-${timestamp}.${type}`;
  const filepath = path.join(directory, sanitizeForFilePath(filename));

  // Save the file
  await fs.promises.writeFile(filepath, buffer);

  // Return absolute path
  return path.resolve(filepath);
}

=======
>>>>>>> fc0cccf4
export function sanitizeForFilePath(s: string) {
  return s.replace(/[\x00-\x2C\x2E-\x2F\x3A-\x40\x5B-\x60\x7B-\x7F]+/g, '-');
}<|MERGE_RESOLUTION|>--- conflicted
+++ resolved
@@ -15,13 +15,8 @@
  */
 
 import type * as playwright from 'playwright';
-<<<<<<< HEAD
-import type { ToolResult } from './tool';
-import type { Context } from '../context';
 import path from 'path';
 import fs from 'fs';
-=======
->>>>>>> fc0cccf4
 
 export async function waitForCompletion<R>(page: playwright.Page, callback: () => Promise<R>): Promise<R> {
   const requests = new Set<playwright.Request>();
@@ -76,43 +71,6 @@
   }
 }
 
-<<<<<<< HEAD
-export async function runAndWait(context: Context, status: string, callback: (page: playwright.Page) => Promise<any>, snapshot: boolean = false): Promise<ToolResult> {
-  const page = context.existingPage();
-  const dismissFileChooser = context.hasFileChooser();
-  await waitForCompletion(page, () => callback(page));
-  if (dismissFileChooser)
-    context.clearFileChooser();
-  const result: ToolResult = snapshot ? await captureAriaSnapshot(context, status) : {
-    content: [{ type: 'text', text: status }],
-  };
-  return result;
-}
-
-export async function captureAriaSnapshot(context: Context, status: string = ''): Promise<ToolResult> {
-  const page = context.existingPage();
-  const lines = [];
-  if (status)
-    lines.push(`${status}`);
-  lines.push(
-      '',
-      `- Page URL: ${page.url()}`,
-      `- Page Title: ${await page.title()}`
-  );
-  if (context.hasFileChooser())
-    lines.push(`- There is a file chooser visible that requires browser_choose_file to be called`);
-  lines.push(
-      `- Page Snapshot`,
-      '```yaml',
-      await context.allFramesSnapshot(),
-      '```',
-      ''
-  );
-  return {
-    content: [{ type: 'text', text: lines.join('\n') }],
-  };
-}
-
 export async function saveScreenshot(
   buffer: Buffer,
   directory: string,
@@ -136,8 +94,6 @@
   return path.resolve(filepath);
 }
 
-=======
->>>>>>> fc0cccf4
 export function sanitizeForFilePath(s: string) {
   return s.replace(/[\x00-\x2C\x2E-\x2F\x3A-\x40\x5B-\x60\x7B-\x7F]+/g, '-');
 }