## Playwright MCP

A Model Context Protocol (MCP) server that provides browser automation capabilities using [Playwright](https://playwright.dev). This server enables LLMs to interact with web pages through structured accessibility snapshots, bypassing the need for screenshots or visually-tuned models.

### Key Features

- **Fast and lightweight**: Uses Playwright's accessibility tree, not pixel-based input.
- **LLM-friendly**: No vision models needed, operates purely on structured data.
- **Deterministic tool application**: Avoids ambiguity common with screenshot-based approaches.

### Use Cases

- Web navigation and form-filling
- Data extraction from structured content
- Automated testing driven by LLMs
- General-purpose browser interaction for agents

### Example config

#### NPX

```js
{
  "mcpServers": {
    "playwright": {
      "command": "npx",
      "args": [
        "@playwright/mcp@latest"
      ]
    }
  }
}
```

#### Installation in VS Code

Install the Playwright MCP server in VS Code using one of these buttons:

<!--
// Generate using?:
const config = JSON.stringify({ name: 'playwright', command: 'npx', args: ["-y", "@playwright/mcp@latest"] });
const urlForWebsites = `vscode:mcp/install?${encodeURIComponent(config)}`;
// Github markdown does not allow linking to `vscode:` directly, so you can use our redirect:
const urlForGithub = `https://insiders.vscode.dev/redirect?url=${encodeURIComponent(urlForWebsites)}`;
-->

[<img src="https://img.shields.io/badge/VS_Code-VS_Code?style=flat-square&label=Install%20Server&color=0098FF" alt="Install in VS Code">](https://insiders.vscode.dev/redirect?url=vscode%3Amcp%2Finstall%3F%257B%2522name%2522%253A%2522playwright%2522%252C%2522command%2522%253A%2522npx%2522%252C%2522args%2522%253A%255B%2522-y%2522%252C%2522%2540playwright%252Fmcp%2540latest%2522%255D%257D)  [<img alt="Install in VS Code Insiders" src="https://img.shields.io/badge/VS_Code_Insiders-VS_Code_Insiders?style=flat-square&label=Install%20Server&color=24bfa5">](https://insiders.vscode.dev/redirect?url=vscode-insiders%3Amcp%2Finstall%3F%257B%2522name%2522%253A%2522playwright%2522%252C%2522command%2522%253A%2522npx%2522%252C%2522args%2522%253A%255B%2522-y%2522%252C%2522%2540playwright%252Fmcp%2540latest%2522%255D%257D)

Alternatively, you can install the Playwright MCP server using the VS Code CLI:

```bash
# For VS Code
code --add-mcp '{"name":"playwright","command":"npx","args":["@playwright/mcp@latest"]}'
```

```bash
# For VS Code Insiders
code-insiders --add-mcp '{"name":"playwright","command":"npx","args":["@playwright/mcp@latest"]}'
```

After installation, the Playwright MCP server will be available for use with your GitHub Copilot agent in VS Code.

### CLI Options

The Playwright MCP server supports the following command-line options:

- `--browser <browser>`: Browser or chrome channel to use. Possible values:
  - `chrome`, `firefox`, `webkit`, `msedge`
  - Chrome channels: `chrome-beta`, `chrome-canary`, `chrome-dev`
  - Edge channels: `msedge-beta`, `msedge-canary`, `msedge-dev`
  - Default: `chrome`
- `--caps <caps>`: Comma-separated list of capabilities to enable, possible values: tabs, pdf, history, wait, files, install. Default is all.
- `--cdp-endpoint <endpoint>`: CDP endpoint to connect to
- `--executable-path <path>`: Path to the browser executable
- `--headless`: Run browser in headless mode (headed by default)
- `--port <port>`: Port to listen on for SSE transport
<<<<<<< HEAD
- `--proxy-server <proxy>`: Proxy server to use, e.g. "http://proxy.example.com:8080" or "socks5://proxy.example.com:1080"
=======
- `--host <host>`: Host to bind server to. Default is localhost. Use 0.0.0.0 to bind to all interfaces.
>>>>>>> 7256ee37
- `--user-data-dir <path>`: Path to the user data directory
- `--vision`: Run server that uses screenshots (Aria snapshots are used by default)

### User data directory

Playwright MCP will launch the browser with the new profile, located at

```
- `%USERPROFILE%\AppData\Local\ms-playwright\mcp-chrome-profile` on Windows
- `~/Library/Caches/ms-playwright/mcp-chrome-profile` on macOS
- `~/.cache/ms-playwright/mcp-chrome-profile` on Linux
```

All the logged in information will be stored in that profile, you can delete it between sessions if you'd like to clear the offline state.

### Running headless browser (Browser without GUI)

This mode is useful for background or batch operations.

```js
{
  "mcpServers": {
    "playwright": {
      "command": "npx",
      "args": [
        "@playwright/mcp@latest",
        "--headless"
      ]
    }
  }
}
```

### Running headed browser on Linux w/o DISPLAY

When running headed browser on system w/o display or from worker processes of the IDEs,
run the MCP server from environment with the DISPLAY and pass the `--port` flag to enable SSE transport.

```bash
npx @playwright/mcp@latest --port 8931
```

And then in MCP client config, set the `url` to the SSE endpoint:

```js
{
  "mcpServers": {
    "playwright": {
      "url": "http://localhost:8931/sse"
    }
  }
}
```

When running in a remote server, you can use the `--host` flag to bind the server to `0.0.0.0` to make it accessible from outside.

```bash
npx @playwright/mcp@latest --port 8931 --host 0.0.0.0
```

In MCP client config, `$server-ip` is the IP address of the server:

```js
{
  "mcpServers": {
    "playwright": {
      "url": "http://{$server-ip}:8931/sse"
    }
  }
}
```

### Docker

**NOTE:** The Docker implementation only supports headless chromium at the moment.

```js
{
  "mcpServers": {
    "playwright": {
      "command": "docker",
      "args": ["run", "-i", "--rm", "--init", "mcp/playwright"]
    }
  }
}
```

### Tool Modes

The tools are available in two modes:

1. **Snapshot Mode** (default): Uses accessibility snapshots for better performance and reliability
2. **Vision Mode**: Uses screenshots for visual-based interactions

To use Vision Mode, add the `--vision` flag when starting the server:

```js
{
  "mcpServers": {
    "playwright": {
      "command": "npx",
      "args": [
        "@playwright/mcp@latest",
        "--vision"
      ]
    }
  }
}
```

Vision Mode works best with the computer use models that are able to interact with elements using
X Y coordinate space, based on the provided screenshot.

### Build with Docker

You can build the Docker image yourself.

```
docker build -t mcp/playwright .
```

### Programmatic usage with custom transports

```js
import http from 'http';

import { createServer } from '@playwright/mcp';
import { SSEServerTransport } from '@modelcontextprotocol/sdk/server/sse.js';

http.createServer(async (req, res) => {
  // ...

  // Creates a headless Playwright MCP server with SSE transport
  const mcpServer = await createServer({ headless: true });
  const transport = new SSEServerTransport('/messages', res);
  await mcpServer.connect(transport);

  // ...
});

```

<!--- Generated by update-readme.js -->

### Snapshot-based Interactions

<!-- NOTE: This has been generated via update-readme.js -->

- **browser_snapshot**
  - Description: Capture accessibility snapshot of the current page, this is better than screenshot
  - Parameters: None

<!-- NOTE: This has been generated via update-readme.js -->

- **browser_click**
  - Description: Perform click on a web page
  - Parameters:
    - `element` (string): Human-readable element description used to obtain permission to interact with the element
    - `ref` (string): Exact target element reference from the page snapshot

<!-- NOTE: This has been generated via update-readme.js -->

- **browser_drag**
  - Description: Perform drag and drop between two elements
  - Parameters:
    - `startElement` (string): Human-readable source element description used to obtain the permission to interact with the element
    - `startRef` (string): Exact source element reference from the page snapshot
    - `endElement` (string): Human-readable target element description used to obtain the permission to interact with the element
    - `endRef` (string): Exact target element reference from the page snapshot

<!-- NOTE: This has been generated via update-readme.js -->

- **browser_hover**
  - Description: Hover over element on page
  - Parameters:
    - `element` (string): Human-readable element description used to obtain permission to interact with the element
    - `ref` (string): Exact target element reference from the page snapshot

<!-- NOTE: This has been generated via update-readme.js -->

- **browser_type**
  - Description: Type text into editable element
  - Parameters:
    - `element` (string): Human-readable element description used to obtain permission to interact with the element
    - `ref` (string): Exact target element reference from the page snapshot
    - `text` (string): Text to type into the element
    - `submit` (boolean, optional): Whether to submit entered text (press Enter after)
    - `slowly` (boolean, optional): Whether to type one character at a time. Useful for triggering key handlers in the page. By default entire text is filled in at once.

<!-- NOTE: This has been generated via update-readme.js -->

- **browser_select_option**
  - Description: Select an option in a dropdown
  - Parameters:
    - `element` (string): Human-readable element description used to obtain permission to interact with the element
    - `ref` (string): Exact target element reference from the page snapshot
    - `values` (array): Array of values to select in the dropdown. This can be a single value or multiple values.

<!-- NOTE: This has been generated via update-readme.js -->

- **browser_take_screenshot**
  - Description: Take a screenshot of the current page. You can't perform actions based on the screenshot, use browser_snapshot for actions.
  - Parameters:
    - `raw` (boolean, optional): Whether to return without compression (in PNG format). Default is false, which returns a JPEG image.
    - `element` (string, optional): Human-readable element description used to obtain permission to screenshot the element. If not provided, the screenshot will be taken of viewport. If element is provided, ref must be provided too.
    - `ref` (string, optional): Exact target element reference from the page snapshot. If not provided, the screenshot will be taken of viewport. If ref is provided, element must be provided too.

### Vision-based Interactions

<!-- NOTE: This has been generated via update-readme.js -->

- **browser_screen_capture**
  - Description: Take a screenshot of the current page
  - Parameters: None

<!-- NOTE: This has been generated via update-readme.js -->

- **browser_screen_move_mouse**
  - Description: Move mouse to a given position
  - Parameters:
    - `element` (string): Human-readable element description used to obtain permission to interact with the element
    - `x` (number): X coordinate
    - `y` (number): Y coordinate

<!-- NOTE: This has been generated via update-readme.js -->

- **browser_screen_click**
  - Description: Click left mouse button
  - Parameters:
    - `element` (string): Human-readable element description used to obtain permission to interact with the element
    - `x` (number): X coordinate
    - `y` (number): Y coordinate

<!-- NOTE: This has been generated via update-readme.js -->

- **browser_screen_drag**
  - Description: Drag left mouse button
  - Parameters:
    - `element` (string): Human-readable element description used to obtain permission to interact with the element
    - `startX` (number): Start X coordinate
    - `startY` (number): Start Y coordinate
    - `endX` (number): End X coordinate
    - `endY` (number): End Y coordinate

<!-- NOTE: This has been generated via update-readme.js -->

- **browser_screen_type**
  - Description: Type text
  - Parameters:
    - `text` (string): Text to type into the element
    - `submit` (boolean, optional): Whether to submit entered text (press Enter after)

### Tab Management

<!-- NOTE: This has been generated via update-readme.js -->

- **browser_tab_list**
  - Description: List browser tabs
  - Parameters: None

<!-- NOTE: This has been generated via update-readme.js -->

- **browser_tab_new**
  - Description: Open a new tab
  - Parameters:
    - `url` (string, optional): The URL to navigate to in the new tab. If not provided, the new tab will be blank.

<!-- NOTE: This has been generated via update-readme.js -->

- **browser_tab_select**
  - Description: Select a tab by index
  - Parameters:
    - `index` (number): The index of the tab to select

<!-- NOTE: This has been generated via update-readme.js -->

- **browser_tab_close**
  - Description: Close a tab
  - Parameters:
    - `index` (number, optional): The index of the tab to close. Closes current tab if not provided.

### Navigation

<!-- NOTE: This has been generated via update-readme.js -->

- **browser_navigate**
  - Description: Navigate to a URL
  - Parameters:
    - `url` (string): The URL to navigate to

<!-- NOTE: This has been generated via update-readme.js -->

- **browser_navigate_back**
  - Description: Go back to the previous page
  - Parameters: None

<!-- NOTE: This has been generated via update-readme.js -->

- **browser_navigate_forward**
  - Description: Go forward to the next page
  - Parameters: None

### Keyboard

<!-- NOTE: This has been generated via update-readme.js -->

- **browser_press_key**
  - Description: Press a key on the keyboard
  - Parameters:
    - `key` (string): Name of the key to press or a character to generate, such as `ArrowLeft` or `a`

### Console

<!-- NOTE: This has been generated via update-readme.js -->

- **browser_console_messages**
  - Description: Returns all console messages
  - Parameters: None

### Files and Media

<!-- NOTE: This has been generated via update-readme.js -->

- **browser_file_upload**
  - Description: Upload one or multiple files
  - Parameters:
    - `paths` (array): The absolute paths to the files to upload. Can be a single file or multiple files.

<!-- NOTE: This has been generated via update-readme.js -->

- **browser_pdf_save**
  - Description: Save page as PDF
  - Parameters: None

### Utilities

<!-- NOTE: This has been generated via update-readme.js -->

- **browser_close**
  - Description: Close the page
  - Parameters: None

<!-- NOTE: This has been generated via update-readme.js -->

- **browser_wait**
  - Description: Wait for a specified time in seconds
  - Parameters:
    - `time` (number): The time to wait in seconds

<!-- NOTE: This has been generated via update-readme.js -->

- **browser_resize**
  - Description: Resize the browser window
  - Parameters:
    - `width` (number): Width of the browser window
    - `height` (number): Height of the browser window

<!-- NOTE: This has been generated via update-readme.js -->

- **browser_install**
  - Description: Install the browser specified in the config. Call this if you get an error about the browser not being installed.
  - Parameters: None

<!-- NOTE: This has been generated via update-readme.js -->

- **browser_handle_dialog**
  - Description: Handle a dialog
  - Parameters:
    - `accept` (boolean): Whether to accept the dialog.
    - `promptText` (string, optional): The text of the prompt in case of a prompt dialog.

<!--- End of generated section --><|MERGE_RESOLUTION|>--- conflicted
+++ resolved
@@ -74,11 +74,8 @@
 - `--executable-path <path>`: Path to the browser executable
 - `--headless`: Run browser in headless mode (headed by default)
 - `--port <port>`: Port to listen on for SSE transport
-<<<<<<< HEAD
+- `--host <host>`: Host to bind server to. Default is localhost. Use 0.0.0.0 to bind to all interfaces.
 - `--proxy-server <proxy>`: Proxy server to use, e.g. "http://proxy.example.com:8080" or "socks5://proxy.example.com:1080"
-=======
-- `--host <host>`: Host to bind server to. Default is localhost. Use 0.0.0.0 to bind to all interfaces.
->>>>>>> 7256ee37
 - `--user-data-dir <path>`: Path to the user data directory
 - `--vision`: Run server that uses screenshots (Aria snapshots are used by default)
 
