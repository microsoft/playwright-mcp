--- conflicted
+++ resolved
@@ -43,13 +43,8 @@
     "debug": "^4.4.1",
     "dotenv": "^17.2.0",
     "mime": "^4.0.7",
-<<<<<<< HEAD
-    "playwright": "1.55.0",
-    "playwright-core": "1.55.0",
-=======
     "playwright": "1.56.0-alpha-1756505518000",
     "playwright-core": "1.56.0-alpha-1756505518000",
->>>>>>> e8e2af40
     "ws": "^8.18.1",
     "zod": "^3.24.1",
     "zod-to-json-schema": "^3.24.4"
@@ -58,11 +53,7 @@
     "@anthropic-ai/sdk": "^0.57.0",
     "@eslint/eslintrc": "^3.2.0",
     "@eslint/js": "^9.19.0",
-<<<<<<< HEAD
-    "@playwright/test": "1.55.0",
-=======
     "@playwright/test": "1.56.0-alpha-1756505518000",
->>>>>>> e8e2af40
     "@stylistic/eslint-plugin": "^3.0.1",
     "@types/debug": "^4.1.12",
     "@types/node": "^22.13.10",
