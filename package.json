{
  "name": "@playwright/mcp",
  "version": "0.0.29",
  "description": "Playwright Tools for MCP",
  "type": "module",
  "repository": {
    "type": "git",
    "url": "git+https://github.com/microsoft/playwright-mcp.git"
  },
  "homepage": "https://playwright.dev",
  "engines": {
    "node": ">=18"
  },
  "author": {
    "name": "Microsoft Corporation"
  },
  "license": "Apache-2.0",
  "scripts": {
    "build": "tsc",
<<<<<<< HEAD
    "lint": "eslint . --fix",
=======
    "build:extension": "tsc --project extension",
    "lint": "npm run update-readme && eslint . && tsc --noEmit",
    "update-readme": "node utils/update-readme.js",
>>>>>>> 137b7475
    "watch": "tsc --watch",
    "watch:extension": "tsc --watch --project extension",
    "test": "playwright test",
    "ctest": "playwright test --project=chrome",
    "ftest": "playwright test --project=firefox",
    "wtest": "playwright test --project=webkit",
    "etest": "playwright test --project=chromium-extension",
    "run-server": "node lib/browserServer.js",
    "clean": "rm -rf lib && rm -rf extension/lib",
    "npm-publish": "npm run clean && npm run build && npm run test && npm publish"
  },
  "exports": {
    "./package.json": "./package.json",
    ".": {
      "types": "./index.d.ts",
      "default": "./index.js"
    }
  },
  "dependencies": {
    "@modelcontextprotocol/sdk": "^1.11.0",
    "commander": "^13.1.0",
    "debug": "^4.4.1",
    "mime": "^4.0.7",
    "playwright": "1.53.0",
    "ws": "^8.18.1",
    "zod-to-json-schema": "^3.24.4"
  },
  "devDependencies": {
    "@eslint/eslintrc": "^3.2.0",
    "@eslint/js": "^9.19.0",
    "@playwright/test": "1.53.0",
    "@stylistic/eslint-plugin": "^3.0.1",
    "@types/chrome": "^0.0.315",
    "@types/debug": "^4.1.12",
    "@types/node": "^22.13.10",
    "@types/ws": "^8.18.1",
    "@typescript-eslint/eslint-plugin": "^8.26.1",
    "@typescript-eslint/parser": "^8.26.1",
    "@typescript-eslint/utils": "^8.26.1",
    "eslint": "^9.19.0",
    "eslint-plugin-import": "^2.31.0",
    "eslint-plugin-notice": "^1.0.0",
    "typescript": "^5.8.2"
  },
  "bin": {
    "mcp-server-playwright": "cli.js"
  }
}<|MERGE_RESOLUTION|>--- conflicted
+++ resolved
@@ -17,13 +17,9 @@
   "license": "Apache-2.0",
   "scripts": {
     "build": "tsc",
-<<<<<<< HEAD
-    "lint": "eslint . --fix",
-=======
     "build:extension": "tsc --project extension",
     "lint": "npm run update-readme && eslint . && tsc --noEmit",
     "update-readme": "node utils/update-readme.js",
->>>>>>> 137b7475
     "watch": "tsc --watch",
     "watch:extension": "tsc --watch --project extension",
     "test": "playwright test",
