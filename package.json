--- conflicted
+++ resolved
@@ -16,20 +16,13 @@
   },
   "license": "Apache-2.0",
   "scripts": {
-<<<<<<< HEAD
     "build": "tsgo",
     "build:benchmark": "tsgo -p benchmark/tsconfig.json",
     "benchmark": "npm run build:benchmark && node benchmark/lib/index.js",
     "benchmark:verbose": "npm run build:benchmark && node benchmark/lib/index.js --verbose",
     "benchmark:quiet": "npm run build:benchmark && node benchmark/lib/index.js --quiet",
-    "lint": "ultracite lint",
+    "lint": "npm run update-readme && ultracite lint",
     "lint-fix": "ultracite format",
-=======
-    "build": "tsc",
-    "lint": "npm run update-readme && npm run check-deps && eslint . && tsc --noEmit",
-    "lint-fix": "eslint . --fix",
-    "check-deps": "node utils/check-deps.js",
->>>>>>> 1fb28782
     "update-readme": "node utils/update-readme.js",
     "watch": "tsgo --watch",
     "test": "npm run build && playwright test",
