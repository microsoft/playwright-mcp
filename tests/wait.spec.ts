/**
 * Copyright (c) Microsoft Corporation.
 *
 * Licensed under the Apache License, Version 2.0 (the "License");
 * you may not use this file except in compliance with the License.
 * You may obtain a copy of the License at
 *
 * http://www.apache.org/licenses/LICENSE-2.0
 *
 * Unless required by applicable law or agreed to in writing, software
 * distributed under the License is distributed on an "AS IS" BASIS,
 * WITHOUT WARRANTIES OR CONDITIONS OF ANY KIND, either express or implied.
 * See the License for the specific language governing permissions and
 * limitations under the License.
 */

import { expect, test } from './fixtures.js';
import { HTML_TEMPLATES, setServerContent } from './test-helpers.js';

test('browser_wait_for(text)', async ({ client, server }) => {
  setServerContent(server, '/', HTML_TEMPLATES.WAIT_FOR_TEXT_UPDATE);

  await client.callTool({
    name: 'browser_navigate',
    arguments: { url: server.PREFIX },
  });

  await client.callTool({
    name: 'browser_click',
    arguments: {
      element: 'Click me',
      ref: 'e2',
    },
  });

<<<<<<< HEAD
  expect(
    await client.callTool({
      name: 'browser_wait_for',
      arguments: { text: 'Text to appear' },
    })
  ).toHaveResponse({
    pageState: expect.stringContaining('- generic [ref=e3]: Text to appear'),
=======
  expect(await client.callTool({
    name: 'browser_wait_for',
    arguments: { text: 'Text to appear' },
    code: `await page.getByText("Text to appear").first().waitFor({ state: 'visible' });`,
  })).toHaveResponse({
    pageState: expect.stringContaining(`- generic [ref=e3]: Text to appear`),
>>>>>>> f010164b
  });
});

test('browser_wait_for(textGone)', async ({ client, server }) => {
  setServerContent(server, '/', HTML_TEMPLATES.WAIT_FOR_TEXT_UPDATE);

  await client.callTool({
    name: 'browser_navigate',
    arguments: { url: server.PREFIX },
  });

  await client.callTool({
    name: 'browser_click',
    arguments: {
      element: 'Click me',
      ref: 'e2',
    },
  });

<<<<<<< HEAD
  expect(
    await client.callTool({
      name: 'browser_wait_for',
      arguments: { textGone: 'Text to disappear' },
    })
  ).toHaveResponse({
    pageState: expect.stringContaining('- generic [ref=e3]: Text to appear'),
=======
  expect(await client.callTool({
    name: 'browser_wait_for',
    arguments: { textGone: 'Text to disappear' },
    code: `await page.getByText("Text to disappear").first().waitFor({ state: 'hidden' });`,
  })).toHaveResponse({
    pageState: expect.stringContaining(`- generic [ref=e3]: Text to appear`),
>>>>>>> f010164b
  });
});

test('browser_wait_for(time)', async ({ client, server }) => {
  server.setContent('/', `<body><div>Hello World</div></body>`, 'text/html');

  await client.callTool({
    name: 'browser_navigate',
    arguments: { url: server.PREFIX },
  });

  expect(await client.callTool({
    name: 'browser_wait_for',
    arguments: { time: 1 },
  })).toHaveResponse({
    code: `await new Promise(f => setTimeout(f, 1 * 1000));`,
  });
});<|MERGE_RESOLUTION|>--- conflicted
+++ resolved
@@ -33,22 +33,16 @@
     },
   });
 
-<<<<<<< HEAD
   expect(
     await client.callTool({
       name: 'browser_wait_for',
       arguments: { text: 'Text to appear' },
     })
   ).toHaveResponse({
+    code: expect.stringContaining(
+      `await page.getByText("Text to appear").first().waitFor({ state: 'visible' });`
+    ),
     pageState: expect.stringContaining('- generic [ref=e3]: Text to appear'),
-=======
-  expect(await client.callTool({
-    name: 'browser_wait_for',
-    arguments: { text: 'Text to appear' },
-    code: `await page.getByText("Text to appear").first().waitFor({ state: 'visible' });`,
-  })).toHaveResponse({
-    pageState: expect.stringContaining(`- generic [ref=e3]: Text to appear`),
->>>>>>> f010164b
   });
 });
 
@@ -68,37 +62,33 @@
     },
   });
 
-<<<<<<< HEAD
   expect(
     await client.callTool({
       name: 'browser_wait_for',
       arguments: { textGone: 'Text to disappear' },
     })
   ).toHaveResponse({
+    code: expect.stringContaining(
+      `await page.getByText("Text to disappear").first().waitFor({ state: 'hidden' });`
+    ),
     pageState: expect.stringContaining('- generic [ref=e3]: Text to appear'),
-=======
-  expect(await client.callTool({
-    name: 'browser_wait_for',
-    arguments: { textGone: 'Text to disappear' },
-    code: `await page.getByText("Text to disappear").first().waitFor({ state: 'hidden' });`,
-  })).toHaveResponse({
-    pageState: expect.stringContaining(`- generic [ref=e3]: Text to appear`),
->>>>>>> f010164b
   });
 });
 
 test('browser_wait_for(time)', async ({ client, server }) => {
-  server.setContent('/', `<body><div>Hello World</div></body>`, 'text/html');
+  server.setContent('/', '<body><div>Hello World</div></body>', 'text/html');
 
   await client.callTool({
     name: 'browser_navigate',
     arguments: { url: server.PREFIX },
   });
 
-  expect(await client.callTool({
-    name: 'browser_wait_for',
-    arguments: { time: 1 },
-  })).toHaveResponse({
-    code: `await new Promise(f => setTimeout(f, 1 * 1000));`,
+  expect(
+    await client.callTool({
+      name: 'browser_wait_for',
+      arguments: { time: 1 },
+    })
+  ).toHaveResponse({
+    code: 'await new Promise(f => setTimeout(f, 1 * 1000));',
   });
 });