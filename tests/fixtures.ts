--- conflicted
+++ resolved
@@ -16,8 +16,6 @@
 
 import path from 'path';
 import { chromium } from 'playwright';
-import http from 'http';
-import net from 'net';
 
 import { test as baseTest, expect as baseExpect } from '@playwright/test';
 import { StdioClientTransport } from '@modelcontextprotocol/sdk/client/stdio.js';
@@ -25,28 +23,7 @@
 import { spawn } from 'child_process';
 import { TestServer } from './testserver';
 
-class TestServer extends http.Server {
-  PREFIX: string;
-  start() {
-    return new Promise<void>(resolve => {
-      super.listen(() => {
-        const address = this.address() as net.AddressInfo;
-        this.PREFIX = `http://localhost:${address.port}`;
-        resolve();
-      });
-    });
-  }
-  stop() {
-    return new Promise<void>(resolve => {
-      this.close(() => {
-        resolve();
-      });
-    });
-  }
-}
-
 type TestFixtures = {
-  server: TestServer;
   client: Client;
   visionClient: Client;
   startClient: (options?: { args?: string[] }) => Promise<Client>;
@@ -130,17 +107,6 @@
     await use(headless);
   }, { scope: 'worker' }],
 
-<<<<<<< HEAD
-  mcpBrowser: ['chromium', { option: true, scope: 'worker' }],
-
-  server: async ({}, use) => {
-    const server = new TestServer();
-    await server.start();
-    await use(server);
-    await server.stop();
-  },
-
-=======
   mcpBrowser: ['chrome', { option: true, scope: 'worker' }],
 
   _workerServers: [async ({}, use, workerInfo) => {
@@ -167,7 +133,6 @@
     _workerServers.httpsServer.reset();
     await use(_workerServers.httpsServer);
   },
->>>>>>> 586492a3
 });
 
 type Response = Awaited<ReturnType<Client['callTool']>>;
