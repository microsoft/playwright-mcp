/**
 * Copyright (c) Microsoft Corporation.
 *
 * Licensed under the Apache License, Version 2.0 (the "License");
 * you may not use this file except in compliance with the License.
 * You may obtain a copy of the License at
 *
 * http://www.apache.org/licenses/LICENSE-2.0
 *
 * Unless required by applicable law or agreed to in writing, software
 * distributed under the License is distributed on an "AS IS" BASIS,
 * WITHOUT WARRANTIES OR CONDITIONS OF ANY KIND, either express or implied.
 * See the License for the specific language governing permissions and
 * limitations under the License.
 */

import path from 'path';
import { chromium } from 'playwright';
import http from 'http';
import net from 'net';

import { test as baseTest, expect as baseExpect } from '@playwright/test';
import { StdioClientTransport } from '@modelcontextprotocol/sdk/client/stdio.js';
import { Client } from '@modelcontextprotocol/sdk/client/index.js';
import { spawn } from 'child_process';

<<<<<<< HEAD
class TestServer extends http.Server {
  PREFIX: string;
  start() {
    return new Promise<void>(resolve => {
      super.listen(() => {
        const address = this.address() as net.AddressInfo;
        this.PREFIX = `http://localhost:${address.port}`;
        resolve();
      });
    });
  }
  stop() {
    return new Promise<void>(resolve => {
      this.close(() => {
        resolve();
      });
    });
  }
}

type Fixtures = {
  server: TestServer;
=======
type TestFixtures = {
>>>>>>> 9578a5b2
  client: Client;
  visionClient: Client;
  startClient: (options?: { args?: string[] }) => Promise<Client>;
  wsEndpoint: string;
  cdpEndpoint: string;
};

type WorkerFixtures = {
  mcpHeadless: boolean;
  mcpBrowser: string | undefined;
};

export const test = baseTest.extend<TestFixtures, WorkerFixtures>({

  client: async ({ startClient }, use) => {
    await use(await startClient());
  },

  visionClient: async ({ startClient }, use) => {
    await use(await startClient({ args: ['--vision'] }));
  },

  startClient: async ({ mcpHeadless, mcpBrowser }, use, testInfo) => {
    const userDataDir = testInfo.outputPath('user-data-dir');
    let client: StdioClientTransport | undefined;

    use(async options => {
      const args = ['--user-data-dir', userDataDir];
      if (mcpHeadless)
        args.push('--headless');
      if (mcpBrowser)
        args.push(`--browser=${mcpBrowser}`);
      if (options?.args)
        args.push(...options.args);
      const transport = new StdioClientTransport({
        command: 'node',
        args: [path.join(__dirname, '../cli.js'), ...args],
      });
      const client = new Client({ name: 'test', version: '1.0.0' });
      await client.connect(transport);
      await client.ping();
      return client;
    });

    await client?.close();
  },

  wsEndpoint: async ({ }, use) => {
    const browserServer = await chromium.launchServer();
    await use(browserServer.wsEndpoint());
    await browserServer.close();
  },

  cdpEndpoint: async ({ }, use, testInfo) => {
    const port = 3200 + (+process.env.TEST_PARALLEL_INDEX!);
    const executablePath = chromium.executablePath();
    const browserProcess = spawn(executablePath, [
      `--user-data-dir=${testInfo.outputPath('user-data-dir')}`,
      `--remote-debugging-port=${port}`,
      `--no-first-run`,
      `--no-sandbox`,
      `--headless`,
      `data:text/html,hello world`,
    ], {
      stdio: 'pipe',
    });
    await new Promise<void>(resolve => {
      browserProcess.stderr.on('data', data => {
        if (data.toString().includes('DevTools listening on '))
          resolve();
      });
    });
    await use(`http://localhost:${port}`);
    browserProcess.kill();
  },

  mcpHeadless: [async ({ headless }, use) => {
    await use(headless);
  }, { scope: 'worker' }],

<<<<<<< HEAD
  mcpBrowser: ['chromium', { option: true }],

  server: async ({}, use) => {
    const server = new TestServer();
    await server.start();
    await use(server);
    await server.stop();
  }
=======
  mcpBrowser: ['chromium', { option: true, scope: 'worker' }],
>>>>>>> 9578a5b2
});

type Response = Awaited<ReturnType<Client['callTool']>>;

export const expect = baseExpect.extend({
  toHaveTextContent(response: Response, content: string | RegExp) {
    const isNot = this.isNot;
    try {
      const text = (response.content as any)[0].text;
      if (typeof content === 'string') {
        if (isNot)
          baseExpect(text.trim()).not.toBe(content.trim());
        else
          baseExpect(text.trim()).toBe(content.trim());
      } else {
        if (isNot)
          baseExpect(text).not.toMatch(content);
        else
          baseExpect(text).toMatch(content);
      }
    } catch (e) {
      return {
        pass: isNot,
        message: () => e.message,
      };
    }
    return {
      pass: !isNot,
      message: () => ``,
    };
  },

  toContainTextContent(response: Response, content: string | string[]) {
    const isNot = this.isNot;
    try {
      content = Array.isArray(content) ? content : [content];
      const texts = (response.content as any).map(c => c.text);
      for (let i = 0; i < texts.length; i++) {
        if (isNot)
          expect(texts[i]).not.toContain(content[i]);
        else
          expect(texts[i]).toContain(content[i]);
      }
    } catch (e) {
      return {
        pass: isNot,
        message: () => e.message,
      };
    }
    return {
      pass: !isNot,
      message: () => ``,
    };
  },
});<|MERGE_RESOLUTION|>--- conflicted
+++ resolved
@@ -24,7 +24,6 @@
 import { Client } from '@modelcontextprotocol/sdk/client/index.js';
 import { spawn } from 'child_process';
 
-<<<<<<< HEAD
 class TestServer extends http.Server {
   PREFIX: string;
   start() {
@@ -45,11 +44,8 @@
   }
 }
 
-type Fixtures = {
+type TestFixtures = {
   server: TestServer;
-=======
-type TestFixtures = {
->>>>>>> 9578a5b2
   client: Client;
   visionClient: Client;
   startClient: (options?: { args?: string[] }) => Promise<Client>;
@@ -130,18 +126,15 @@
     await use(headless);
   }, { scope: 'worker' }],
 
-<<<<<<< HEAD
-  mcpBrowser: ['chromium', { option: true }],
+  mcpBrowser: ['chromium', { option: true, scope: 'worker' }],
 
   server: async ({}, use) => {
     const server = new TestServer();
     await server.start();
     await use(server);
     await server.stop();
-  }
-=======
-  mcpBrowser: ['chromium', { option: true, scope: 'worker' }],
->>>>>>> 9578a5b2
+  },
+
 });
 
 type Response = Awaited<ReturnType<Client['callTool']>>;
