/**
 * Copyright (c) Microsoft Corporation.
 *
 * Licensed under the Apache License, Version 2.0 (the "License");
 * you may not use this file except in compliance with the License.
 * You may obtain a copy of the License at
 *
 * http://www.apache.org/licenses/LICENSE-2.0
 *
 * Unless required by applicable law or agreed to in writing, software
 * distributed under the License is distributed on an "AS IS" BASIS,
 * WITHOUT WARRANTIES OR CONDITIONS OF ANY KIND, either express or implied.
 * See the License for the specific language governing permissions and
 * limitations under the License.
 */

import { test, expect } from './fixtures';

test('browser_network_requests_post_xhr', async ({ client, server }) => {
  server.route('/', (req, res) => {
    res.writeHead(200, { 'Content-Type': 'text/html' });
    res.end(`<button onclick="fetch('/json', {
      method: 'POST',
      headers: { 'Content-Type': 'application/json' },
      body: JSON.stringify({ data: 'test payload' })
    })">Click me</button>`);
  });

  server.route('/json', (req, res) => {
    res.writeHead(200, { 'Content-Type': 'application/json' });
    res.end(JSON.stringify({ name: 'John Doe' }));
  });

  await client.callTool({
    name: 'browser_navigate',
    arguments: {
      url: server.PREFIX,
    },
  });

  await client.callTool({
    name: 'browser_click',
    arguments: {
      element: 'Click me button',
      ref: 's1e3',
    },
  });

  await expect.poll(() => client.callTool({
    name: 'browser_network_requests',
    arguments: {},
<<<<<<< HEAD
  })).toHaveTextContent(`[POST] http://localhost:8907/json`);

  // Check if request body is displayed
  expect.poll(() => client.callTool({
    name: 'browser_network_requests',
    arguments: {},
  })).toHaveTextContent(`Request Body: {"data":"test payload"}`);

  // Check if response body is displayed
  expect.poll(() => client.callTool({
    name: 'browser_network_requests',
    arguments: {},
  })).toHaveTextContent(`Response Body: {"name":"John Doe"}`);
});

test('browser_network_requests_get_xhr', async ({ client, server }) => {
  server.route('/', (req, res) => {
    res.writeHead(200, { 'Content-Type': 'text/html' });
    res.end(`<button onclick="fetch('/query?param1=value1&param2=value2')">GET with params</button>`);
  });

  server.route('/query', (req, res) => {
    const url = new URL(req.url!, `http://${req.headers.host}`);
    const param1 = url.searchParams.get('param1');
    const param2 = url.searchParams.get('param2');
    res.writeHead(200, { 'Content-Type': 'application/json' });
    res.end(JSON.stringify({
      received: {
        param1,
        param2
      }
    }));
  });

  await client.callTool({
    name: 'browser_navigate',
    arguments: {
      url: server.PREFIX,
    },
  });

  await client.callTool({
    name: 'browser_click',
    arguments: {
      element: 'GET with params button',
      ref: 's1e3',
    },
  });

  expect.poll(() => client.callTool({
    name: 'browser_network_requests',
    arguments: {},
  })).toHaveTextContent(`[GET] http://localhost:8907/query?param1=value1&param2=value2`);

  expect.poll(() => client.callTool({
    name: 'browser_network_requests',
    arguments: {},
  })).not.toHaveTextContent(`Request Body:`);

  expect.poll(() => client.callTool({
    name: 'browser_network_requests',
    arguments: {},
  })).toHaveTextContent(`Response Body: {"received":{"param1":"value1","param2":"value2"}}`);
});

test('browser_network_requests_ignores_non_xhr', async ({ client, server }) => {
  // Setup a page with image and script resources that should be ignored
  server.route('/', (req, res) => {
    res.writeHead(200, { 'Content-Type': 'text/html' });
    res.end(`
      <html>
        <head>
          <script src="/script.js"></script>
          <link rel="stylesheet" href="/style.css">
        </head>
        <body>
          <img src="/image.png">
          <button onclick="makeXhrRequest()">Make XHR</button>
          <script>
            function makeXhrRequest() {
              fetch('/api', {
                headers: { 'Content-Type': 'application/json' }
              });
            }
          </script>
        </body>
      </html>
    `);
  });

  server.route('/script.js', (req, res) => {
    res.writeHead(200, { 'Content-Type': 'application/javascript' });
    res.end('console.log("Script loaded");');
  });

  server.route('/style.css', (req, res) => {
    res.writeHead(200, { 'Content-Type': 'text/css' });
    res.end('body { color: red; }');
  });

  server.route('/image.png', (req, res) => {
    res.writeHead(200, { 'Content-Type': 'image/png' });
    res.end(Buffer.from('fake image data'));
  });

  server.route('/api', (req, res) => {
    res.writeHead(200, { 'Content-Type': 'application/json' });
    res.end(JSON.stringify({ success: true }));
  });

  await client.callTool({
    name: 'browser_navigate',
    arguments: {
      url: server.PREFIX,
    },
  });

  // Verify that script, style, and image requests are NOT shown
  const initialResult = await client.callTool({
    name: 'browser_network_requests',
    arguments: {},
  });

  expect(initialResult).not.toHaveTextContent(`[GET] http://localhost:8907/script.js`);
  expect(initialResult).not.toHaveTextContent(`[GET] http://localhost:8907/style.css`);
  expect(initialResult).not.toHaveTextContent(`[GET] http://localhost:8907/image.png`);

  // Make an XHR request and verify it IS shown
  await client.callTool({
    name: 'browser_click',
    arguments: {
      element: 'Make XHR button',
      ref: 's1e3',
    },
  });

  expect.poll(() => client.callTool({
    name: 'browser_network_requests',
    arguments: {},
  })).toHaveTextContent(`[GET] http://localhost:8907/api`);
=======
  })).toHaveTextContent(`[GET] http://localhost:${server.PORT}/json => [200] OK`);
>>>>>>> 7256ee37
});<|MERGE_RESOLUTION|>--- conflicted
+++ resolved
@@ -46,11 +46,10 @@
     },
   });
 
-  await expect.poll(() => client.callTool({
+  expect.poll(() => client.callTool({
     name: 'browser_network_requests',
     arguments: {},
-<<<<<<< HEAD
-  })).toHaveTextContent(`[POST] http://localhost:8907/json`);
+  })).toHaveTextContent(`[POST] http://localhost:${server.PORT}/json`);
 
   // Check if request body is displayed
   expect.poll(() => client.callTool({
@@ -102,7 +101,7 @@
   expect.poll(() => client.callTool({
     name: 'browser_network_requests',
     arguments: {},
-  })).toHaveTextContent(`[GET] http://localhost:8907/query?param1=value1&param2=value2`);
+  })).toHaveTextContent(`[GET] http://localhost:${server.PORT}/query?param1=value1&param2=value2`);
 
   expect.poll(() => client.callTool({
     name: 'browser_network_requests',
@@ -173,9 +172,9 @@
     arguments: {},
   });
 
-  expect(initialResult).not.toHaveTextContent(`[GET] http://localhost:8907/script.js`);
-  expect(initialResult).not.toHaveTextContent(`[GET] http://localhost:8907/style.css`);
-  expect(initialResult).not.toHaveTextContent(`[GET] http://localhost:8907/image.png`);
+  expect(initialResult).not.toHaveTextContent(`[GET] http://localhost:${server.PORT}/script.js`);
+  expect(initialResult).not.toHaveTextContent(`[GET] http://localhost:${server.PORT}/style.css`);
+  expect(initialResult).not.toHaveTextContent(`[GET] http://localhost:${server.PORT}/image.png`);
 
   // Make an XHR request and verify it IS shown
   await client.callTool({
@@ -189,8 +188,5 @@
   expect.poll(() => client.callTool({
     name: 'browser_network_requests',
     arguments: {},
-  })).toHaveTextContent(`[GET] http://localhost:8907/api`);
-=======
-  })).toHaveTextContent(`[GET] http://localhost:${server.PORT}/json => [200] OK`);
->>>>>>> 7256ee37
+  })).toHaveTextContent(`[GET] http://localhost:${server.PORT}/api`);
 });