/**
 * Copyright (c) Microsoft Corporation.
 *
 * Licensed under the Apache License, Version 2.0 (the "License");
 * you may not use this file except in compliance with the License.
 * You may obtain a copy of the License at
 *
 * http://www.apache.org/licenses/LICENSE-2.0
 *
 * Unless required by applicable law or agreed to in writing, software
 * distributed under the License is distributed on an "AS IS" BASIS,
 * WITHOUT WARRANTIES OR CONDITIONS OF ANY KIND, either express or implied.
 * See the License for the specific language governing permissions and
 * limitations under the License.
 */

<<<<<<< HEAD
import fs from 'node:fs';
import path from 'node:path';
import { pathToFileURL } from 'node:url';
import { createHash } from '../src/utils.js';
import { expect, test } from './fixtures.js';
=======
import fs from 'fs';
import path from 'path';
import { pathToFileURL } from 'url';

import { test, expect } from './fixtures.js';
import { createHash } from '../src/utils/guid.js';
>>>>>>> ba726fb4

const p =
  process.platform === 'win32'
    ? 'c:\\non\\existent\\folder'
    : '/non/existent/folder';

for (const mode of ['default', 'proxy']) {
  const extraArgs = mode === 'proxy' ? ['--connect-tool'] : [];

  test.describe(`${mode} mode`, () => {
    test('should use separate user data by root path', async ({
      startClient,
      server,
    }, testInfo) => {
      const { client } = await startClient({
        args: extraArgs,
        clientName: 'Visual Studio Code', // Simulate VS Code client, roots only work with it
        roots: [
          {
            name: 'test',
            uri: `file://${p.replace(/\\/g, '/')}`,
          },
        ],
      });

      await client.callTool({
        name: 'browser_navigate',
        arguments: { url: server.HELLO_WORLD },
      });

      const hash = createHash(p);
      const [file] = await fs.promises.readdir(
        testInfo.outputPath('ms-playwright')
      );
      expect(file).toContain(hash);
    });

<<<<<<< HEAD
    test('check that trace is saved in workspace', async ({
      startClient,
      server,
    }, testInfo) => {
=======

    test('check that trace is saved in workspace', async ({ startClient, server }, testInfo) => {
>>>>>>> ba726fb4
      const rootPath = testInfo.outputPath('workspace');
      const { client } = await startClient({
        args: ['--save-trace', ...extraArgs],
        clientName: 'Visual Studio Code - Insiders', // Simulate VS Code client, roots only work with it
        roots: [
          {
            name: 'workspace',
            uri: pathToFileURL(rootPath).toString(),
          },
        ],
      });

      expect(
        await client.callTool({
          name: 'browser_navigate',
          arguments: {
            url: server.HELLO_WORLD,
            expectation: {
              includeCode: true,
            },
          },
        })
      ).toHaveResponse({
        code: expect.stringContaining(`page.goto('http://localhost`),
      });

      const [file] = await fs.promises.readdir(
        path.join(rootPath, '.playwright-mcp')
      );
      expect(file).toContain('traces');
    });

    test('should list all tools when listRoots is slow', async ({ startClient, server }, testInfo) => {
      const { client } = await startClient({
        clientName: 'Visual Studio Code', // Simulate VS Code client, roots only work with it
        roots: [],
        rootsResponseDelay: 1000,
      });
      const tools = await client.listTools();
      expect(tools.tools.length).toBeGreaterThan(20);
    });
  });
}<|MERGE_RESOLUTION|>--- conflicted
+++ resolved
@@ -14,20 +14,11 @@
  * limitations under the License.
  */
 
-<<<<<<< HEAD
 import fs from 'node:fs';
 import path from 'node:path';
 import { pathToFileURL } from 'node:url';
-import { createHash } from '../src/utils.js';
+import { createHash } from '../src/utils/guid.js';
 import { expect, test } from './fixtures.js';
-=======
-import fs from 'fs';
-import path from 'path';
-import { pathToFileURL } from 'url';
-
-import { test, expect } from './fixtures.js';
-import { createHash } from '../src/utils/guid.js';
->>>>>>> ba726fb4
 
 const p =
   process.platform === 'win32'
@@ -65,15 +56,10 @@
       expect(file).toContain(hash);
     });
 
-<<<<<<< HEAD
     test('check that trace is saved in workspace', async ({
       startClient,
       server,
     }, testInfo) => {
-=======
-
-    test('check that trace is saved in workspace', async ({ startClient, server }, testInfo) => {
->>>>>>> ba726fb4
       const rootPath = testInfo.outputPath('workspace');
       const { client } = await startClient({
         args: ['--save-trace', ...extraArgs],
@@ -105,15 +91,5 @@
       );
       expect(file).toContain('traces');
     });
-
-    test('should list all tools when listRoots is slow', async ({ startClient, server }, testInfo) => {
-      const { client } = await startClient({
-        clientName: 'Visual Studio Code', // Simulate VS Code client, roots only work with it
-        roots: [],
-        rootsResponseDelay: 1000,
-      });
-      const tools = await client.listTools();
-      expect(tools.tools.length).toBeGreaterThan(20);
-    });
   });
 }