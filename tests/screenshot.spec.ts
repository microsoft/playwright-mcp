/**
 * Copyright (c) Microsoft Corporation.
 *
 * Licensed under the Apache License, Version 2.0 (the "License");
 * you may not use this file except in compliance with the License.
 * You may obtain a copy of the License at
 *
 * http://www.apache.org/licenses/LICENSE-2.0
 *
 * Unless required by applicable law or agreed to in writing, software
 * distributed under the License is distributed on an "AS IS" BASIS,
 * WITHOUT WARRANTIES OR CONDITIONS OF ANY KIND, either express or implied.
 * See the License for the specific language governing permissions and
 * limitations under the License.
 */

import fs from 'fs';

import { test, expect } from './fixtures.js';

test('browser_take_screenshot (viewport)', async ({ client }) => {
  expect(await client.callTool({
    name: 'browser_navigate',
    arguments: {
      url: 'data:text/html,<html><title>Title</title><body>Hello, world!</body></html>',
    },
  })).toContainTextContent(`Navigate to data:text/html`);

  expect(await client.callTool({
    name: 'browser_take_screenshot',
    arguments: {},
  })).toEqual({
    content: [
      {
        data: expect.any(String),
        mimeType: 'image/jpeg',
        type: 'image',
      },
      {
        text: expect.stringContaining(`Screenshot viewport and save it as`),
        type: 'text',
      },
    ],
  });
});

test('browser_take_screenshot (element)', async ({ client }) => {
  expect(await client.callTool({
    name: 'browser_navigate',
    arguments: {
      url: 'data:text/html,<html><title>Title</title><button>Hello, world!</button></html>',
    },
  })).toContainTextContent(`[ref=s1e3]`);

  expect(await client.callTool({
    name: 'browser_take_screenshot',
    arguments: {
      element: 'hello button',
      ref: 's1e3',
    },
  })).toEqual({
    content: [
      {
        data: expect.any(String),
        mimeType: 'image/jpeg',
        type: 'image',
      },
      {
        text: expect.stringContaining(`page.getByRole('button', { name: 'Hello, world!' }).screenshot`),
        type: 'text',
      },
    ],
  });
});

test('--output-dir should work', async ({ startClient, localOutputPath }) => {
  const outputDir = localOutputPath('output');
  const client = await startClient({
    args: ['--output-dir', outputDir],
  });
  expect(await client.callTool({
    name: 'browser_navigate',
    arguments: {
      url: 'data:text/html,<html><title>Title</title><body>Hello, world!</body></html>',
    },
  })).toContainTextContent(`Navigate to data:text/html`);

  await client.callTool({
    name: 'browser_take_screenshot',
    arguments: {},
  });

  expect(fs.existsSync(outputDir)).toBeTruthy();
  expect([...fs.readdirSync(outputDir)]).toHaveLength(1);
});


test('browser_take_screenshot (outputDir)', async ({ startClient, localOutputPath }) => {
  const outputDir = localOutputPath('output');
  const client = await startClient({
    config: { outputDir },
  });
  expect(await client.callTool({
    name: 'browser_navigate',
    arguments: {
      url: 'data:text/html,<html><title>Title</title><body>Hello, world!</body></html>',
    },
  })).toContainTextContent(`Navigate to data:text/html`);

  expect(await client.callTool({
    name: 'browser_take_screenshot',
    arguments: {},
  })).toEqual({
    content: [
      {
        data: expect.any(String),
        mimeType: 'image/jpeg',
        type: 'image',
      },
      {
        text: expect.stringMatching(
            new RegExp(`page-\\d{4}-\\d{2}-\\d{2}T\\d{2}-\\d{2}-\\d{2}\\-\\d{3}Z\\.\\jpeg`)
        ),
        type: 'text',
      },
    ],
  });

  const files = [...fs.readdirSync(outputDir)];

  expect(fs.existsSync(outputDir)).toBeTruthy();
  expect(files).toHaveLength(1);
  expect(files[0]).toMatch(/^page-\d{4}-\d{2}-\d{2}T\d{2}-\d{2}-\d{2}-\d{3}Z\.jpeg$/);
});

<<<<<<< HEAD
test('browser_take_screenshot (raw: true)', async ({ startClient }, testInfo) => {
  const outputDir = testInfo.outputPath('output');
  const client = await startClient({
    config: { outputDir },
  });
  expect(await client.callTool({
    name: 'browser_navigate',
    arguments: {
      url: 'data:text/html,<html><title>Title</title><body>Hello, world!</body></html>',
    },
  })).toContainTextContent(`Navigate to data:text/html`);

  expect(await client.callTool({
    name: 'browser_take_screenshot',
    arguments: {
      raw: true,
    },
  })).toEqual({
    content: [
      {
        data: expect.any(String),
        mimeType: 'image/png',
        type: 'image',
      },
      {
        text: expect.stringMatching(
            new RegExp(`page-\\d{4}-\\d{2}-\\d{2}T\\d{2}-\\d{2}-\\d{2}\\-\\d{3}Z\\.\\png`)
        ),
        type: 'text',
      },
    ],
  });

  const files = [...fs.readdirSync(outputDir)];

  expect(fs.existsSync(outputDir)).toBeTruthy();
  expect(files).toHaveLength(1);
  expect(files[0]).toMatch(/^page-\d{4}-\d{2}-\d{2}T\d{2}-\d{2}-\d{2}-\d{3}Z\.png$/);
});

test('browser_take_screenshot (filename: "output.jpeg")', async ({ startClient }, testInfo) => {
  const outputDir = testInfo.outputPath('output');
  const client = await startClient({
    config: { outputDir },
  });
  expect(await client.callTool({
    name: 'browser_navigate',
    arguments: {
      url: 'data:text/html,<html><title>Title</title><body>Hello, world!</body></html>',
    },
  })).toContainTextContent(`Navigate to data:text/html`);

  expect(await client.callTool({
    name: 'browser_take_screenshot',
    arguments: {
      filename: 'output.jpeg',
    },
  })).toEqual({
    content: [
      {
        data: expect.any(String),
        mimeType: 'image/jpeg',
        type: 'image',
      },
      {
        text: expect.stringContaining(`output.jpeg`),
        type: 'text',
      },
    ],
  });

  const files = [...fs.readdirSync(outputDir)];

  expect(fs.existsSync(outputDir)).toBeTruthy();
  expect(files).toHaveLength(1);
  expect(files[0]).toMatch(/^output.jpeg$/);
});


test('browse_take_screenshot (omitBase64)', async ({ startClient }) => {
=======
test('browser_take_screenshot (noImageResponses)', async ({ startClient }) => {
>>>>>>> 09ba7989
  const client = await startClient({
    config: {
      noImageResponses: true,
    },
  });

  expect(await client.callTool({
    name: 'browser_navigate',
    arguments: {
      url: 'data:text/html,<html><title>Title</title><body>Hello, world!</body></html>',
    },
  })).toContainTextContent(`Navigate to data:text/html`);

  await client.callTool({
    name: 'browser_take_screenshot',
    arguments: {},
  });

  expect(await client.callTool({
    name: 'browser_take_screenshot',
    arguments: {},
  })).toEqual({
    content: [
      {
        text: expect.stringContaining(`Screenshot viewport and save it as`),
        type: 'text',
      },
    ],
  });
});

test('browser_take_screenshot (cursor)', async ({ startClient }) => {
  const client = await startClient({ clientName: 'cursor:vscode' });

  expect(await client.callTool({
    name: 'browser_navigate',
    arguments: {
      url: 'data:text/html,<html><title>Title</title><body>Hello, world!</body></html>',
    },
  })).toContainTextContent(`Navigate to data:text/html`);

  await client.callTool({
    name: 'browser_take_screenshot',
    arguments: {},
  });

  expect(await client.callTool({
    name: 'browser_take_screenshot',
    arguments: {},
  })).toEqual({
    content: [
      {
        text: expect.stringContaining(`Screenshot viewport and save it as`),
        type: 'text',
      },
    ],
  });
});<|MERGE_RESOLUTION|>--- conflicted
+++ resolved
@@ -133,7 +133,6 @@
   expect(files[0]).toMatch(/^page-\d{4}-\d{2}-\d{2}T\d{2}-\d{2}-\d{2}-\d{3}Z\.jpeg$/);
 });
 
-<<<<<<< HEAD
 test('browser_take_screenshot (raw: true)', async ({ startClient }, testInfo) => {
   const outputDir = testInfo.outputPath('output');
   const client = await startClient({
@@ -213,10 +212,7 @@
 });
 
 
-test('browse_take_screenshot (omitBase64)', async ({ startClient }) => {
-=======
 test('browser_take_screenshot (noImageResponses)', async ({ startClient }) => {
->>>>>>> 09ba7989
   const client = await startClient({
     config: {
       noImageResponses: true,
