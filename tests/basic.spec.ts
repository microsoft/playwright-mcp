--- conflicted
+++ resolved
@@ -20,12 +20,12 @@
 import { test, expect } from './fixtures';
 
 test('test tool list', async ({ server, visionServer }) => {
-<<<<<<< HEAD
   const tools = await server.listTools();
   expect(tools.map(t => t.name)).toEqual([
     'browser_navigate',
     'browser_go_back',
     'browser_go_forward',
+    'browser_choose_file',
     'browser_snapshot',
     'browser_click',
     'browser_hover',
@@ -43,6 +43,7 @@
     'browser_navigate',
     'browser_go_back',
     'browser_go_forward',
+    'browser_choose_file',
     'browser_screenshot',
     'browser_move_mouse',
     'browser_click',
@@ -53,113 +54,6 @@
     'browser_save_as_pdf',
     'browser_close',
   ]);
-=======
-  const list = await server.send({
-    jsonrpc: '2.0',
-    id: 1,
-    method: 'tools/list',
-  });
-
-  expect(list).toEqual(expect.objectContaining({
-    id: 1,
-    result: expect.objectContaining({
-      tools: [
-        expect.objectContaining({
-          name: 'browser_navigate',
-        }),
-        expect.objectContaining({
-          name: 'browser_go_back',
-        }),
-        expect.objectContaining({
-          name: 'browser_go_forward',
-        }),
-        expect.objectContaining({
-          name: 'browser_choose_file',
-        }),
-        expect.objectContaining({
-          name: 'browser_snapshot',
-        }),
-        expect.objectContaining({
-          name: 'browser_click',
-        }),
-        expect.objectContaining({
-          name: 'browser_hover',
-        }),
-        expect.objectContaining({
-          name: 'browser_type',
-        }),
-        expect.objectContaining({
-          name: 'browser_select_option',
-        }),
-        expect.objectContaining({
-          name: 'browser_take_screenshot',
-        }),
-        expect.objectContaining({
-          name: 'browser_press_key',
-        }),
-        expect.objectContaining({
-          name: 'browser_wait',
-        }),
-        expect.objectContaining({
-          name: 'browser_save_as_pdf',
-        }),
-        expect.objectContaining({
-          name: 'browser_close',
-        }),
-      ],
-    }),
-  }));
-
-  const visionList = await visionServer.send({
-    jsonrpc: '2.0',
-    id: 1,
-    method: 'tools/list',
-  });
-
-  expect(visionList).toEqual(expect.objectContaining({
-    id: 1,
-    result: expect.objectContaining({
-      tools: expect.arrayContaining([
-        expect.objectContaining({
-          name: 'browser_navigate',
-        }),
-        expect.objectContaining({
-          name: 'browser_go_back',
-        }),
-        expect.objectContaining({
-          name: 'browser_go_forward',
-        }),
-        expect.objectContaining({
-          name: 'browser_screenshot',
-        }),
-        expect.objectContaining({
-          name: 'browser_move_mouse',
-        }),
-        expect.objectContaining({
-          name: 'browser_click',
-        }),
-        expect.objectContaining({
-          name: 'browser_drag',
-        }),
-        expect.objectContaining({
-          name: 'browser_type',
-        }),
-        expect.objectContaining({
-          name: 'browser_press_key',
-        }),
-        expect.objectContaining({
-          name: 'browser_wait',
-        }),
-        expect.objectContaining({
-          name: 'browser_save_as_pdf',
-        }),
-        expect.objectContaining({
-          name: 'browser_close',
-        }),
-      ]),
-    }),
-  }));
->>>>>>> 5e200405
 });
 
 test('test resources list', async ({ server }) => {
@@ -301,80 +195,42 @@
 });
 
 test('browser_choose_file', async ({ server }) => {
-  let response = await server.send({
-    jsonrpc: '2.0',
-    id: 2,
-    method: 'tools/call',
-    params: {
-      name: 'browser_navigate',
-      arguments: {
-        url: 'data:text/html,<html><title>Title</title><input type="file" /><button>Button</button></html>',
-      },
-    },
-  });
-
-  expect(response.result.content[0].text).toContain('- textbox [ref=s1e4]');
-
-  response = await server.send({
-    jsonrpc: '2.0',
-    id: 2,
-    method: 'tools/call',
-    params: {
-      name: 'browser_click',
-      arguments: {
-        element: 'Textbox',
-        ref: 's1e4',
-      },
-    },
-  });
-
-  expect(response.result.content[0].text).toContain('There is a file chooser visible that requires browser_choose_file to be called');
+  let response = await server.callTool('browser_navigate', {
+    url: 'data:text/html,<html><title>Title</title><input type="file" /><button>Button</button></html>',
+  });
+
+  expect(response[0]).toContain('- textbox [ref=s1e4]');
+
+  response = await server.callTool('browser_click', {
+    element: 'Textbox',
+    ref: 's1e4',
+  });
+
+  expect(response[0]).toContain('There is a file chooser visible that requires browser_choose_file to be called');
 
   const filePath = test.info().outputPath('test.txt');
   await fs.writeFile(filePath, 'Hello, world!');
-  response = await server.send({
-    jsonrpc: '2.0',
-    id: 2,
-    method: 'tools/call',
-    params: {
-      name: 'browser_choose_file',
-      arguments: {
-        paths: [filePath],
-      },
-    },
-  });
-
-  expect(response.result.content[0].text).not.toContain('There is a file chooser visible that requires browser_choose_file to be called');
-  expect(response.result.content[0].text).toContain('textbox [ref=s3e4]: C:\\fakepath\\test.txt');
-
-  response = await server.send({
-    jsonrpc: '2.0',
-    id: 2,
-    method: 'tools/call',
-    params: {
-      name: 'browser_click',
-      arguments: {
-        element: 'Textbox',
-        ref: 's3e4',
-      },
-    },
-  });
-  expect(response.result.content[0].text).toContain('There is a file chooser visible that requires browser_choose_file to be called');
-  expect(response.result.content[0].text).toContain('button "Button" [ref=s4e5]');
-
-  response = await server.send({
-    jsonrpc: '2.0',
-    id: 2,
-    method: 'tools/call',
-    params: {
-      name: 'browser_click',
-      arguments: {
-        element: 'Button',
-        ref: 's4e5',
-      },
-    },
-  });
-  expect(response.result.content[0].text, 'not submitting browser_choose_file dismisses file chooser').not.toContain('There is a file chooser visible that requires browser_choose_file to be called');
+  response = await server.callTool('browser_choose_file', {
+    paths: [filePath],
+  });
+
+  expect(response[0]).not.toContain('There is a file chooser visible that requires browser_choose_file to be called');
+  expect(response[0]).toContain('textbox [ref=s3e4]: C:\\fakepath\\test.txt');
+
+  response = await server.callTool('browser_click', {
+    element: 'Textbox',
+    ref: 's3e4',
+  });
+
+  expect(response[0]).toContain('There is a file chooser visible that requires browser_choose_file to be called');
+  expect(response[0]).toContain('button "Button" [ref=s4e5]');
+
+  response = await server.callTool('browser_click', {
+    element: 'Button',
+    ref: 's4e5',
+  });
+
+  expect(response[0], 'not submitting browser_choose_file dismisses file chooser').not.toContain('There is a file chooser visible that requires browser_choose_file to be called');
 });
 
 test('sse transport', async () => {
