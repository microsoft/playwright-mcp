/**
 * Copyright (c) Microsoft Corporation.
 *
 * Licensed under the Apache License, Version 2.0 (the "License");
 * you may not use this file except in compliance with the License.
 * You may obtain a copy of the License at
 *
 * http://www.apache.org/licenses/LICENSE-2.0
 *
 * Unless required by applicable law or agreed to in writing, software
 * distributed under the License is distributed on an "AS IS" BASIS,
 * WITHOUT WARRANTIES OR CONDITIONS OF ANY KIND, either express or implied.
 * See the License for the specific language governing permissions and
 * limitations under the License.
 */

import fs from 'fs/promises';
import { spawn } from 'node:child_process';
import path from 'node:path';
import { test, expect } from './fixtures';

test('test tool list', async ({ client, visionClient }) => {
  const { tools } = await client.listTools();
  expect(tools.map(t => t.name)).toEqual([
    'browser_navigate',
<<<<<<< HEAD
    'browser_go_back',
    'browser_go_forward',
    'browser_choose_file',
    'browser_resize',
=======
>>>>>>> fc0cccf4
    'browser_snapshot',
    'browser_click',
    'browser_hover',
    'browser_type',
    'browser_select_option',
    'browser_take_screenshot',
    'browser_go_back',
    'browser_go_forward',
    'browser_choose_file',
    'browser_press_key',
    'browser_wait',
    'browser_save_as_pdf',
    'browser_close',
    'browser_install',
    'browser_list_tabs',
    'browser_new_tab',
    'browser_select_tab',
    'browser_close_tab',
  ]);

  const { tools: visionTools } = await visionClient.listTools();
  expect(visionTools.map(t => t.name)).toEqual([
    'browser_navigate',
<<<<<<< HEAD
    'browser_go_back',
    'browser_go_forward',
    'browser_choose_file',
    'browser_resize',
=======
>>>>>>> fc0cccf4
    'browser_screenshot',
    'browser_move_mouse',
    'browser_click',
    'browser_drag',
    'browser_type',
    'browser_go_back',
    'browser_go_forward',
    'browser_choose_file',
    'browser_press_key',
    'browser_wait',
    'browser_save_as_pdf',
    'browser_close',
    'browser_install',
    'browser_list_tabs',
    'browser_new_tab',
    'browser_select_tab',
    'browser_close_tab',
  ]);
});

test('test resources list', async ({ client }) => {
  const { resources } = await client.listResources();
  expect(resources).toEqual([
    expect.objectContaining({
      uri: 'browser://console',
      mimeType: 'text/plain',
    }),
  ]);
});

test('test browser_navigate', async ({ client }) => {
  expect(await client.callTool({
    name: 'browser_navigate',
    arguments: {
      url: 'data:text/html,<html><title>Title</title><body>Hello, world!</body></html>',
    },
  })).toHaveTextContent(`
Navigated to data:text/html,<html><title>Title</title><body>Hello, world!</body></html>

- Page URL: data:text/html,<html><title>Title</title><body>Hello, world!</body></html>
- Page Title: Title
- Page Snapshot
\`\`\`yaml
- text: Hello, world!
\`\`\`
`
  );
});

test('test browser_click', async ({ client }) => {
  await client.callTool({
    name: 'browser_navigate',
    arguments: {
      url: 'data:text/html,<html><title>Title</title><button>Submit</button></html>',
    },
  });

  expect(await client.callTool({
    name: 'browser_click',
    arguments: {
      element: 'Submit button',
      ref: 's1e3',
    },
  })).toHaveTextContent(`Clicked "Submit button"

- Page URL: data:text/html,<html><title>Title</title><button>Submit</button></html>
- Page Title: Title
- Page Snapshot
\`\`\`yaml
- button "Submit" [ref=s2e3]
\`\`\`
`);
});

test('test reopen browser', async ({ client }) => {
  await client.callTool({
    name: 'browser_navigate',
    arguments: {
      url: 'data:text/html,<html><title>Title</title><body>Hello, world!</body></html>',
    },
  });

  expect(await client.callTool({
    name: 'browser_close',
  })).toHaveTextContent('Page closed');

  expect(await client.callTool({
    name: 'browser_navigate',
    arguments: {
      url: 'data:text/html,<html><title>Title</title><body>Hello, world!</body></html>',
    },
  })).toHaveTextContent(`
Navigated to data:text/html,<html><title>Title</title><body>Hello, world!</body></html>

- Page URL: data:text/html,<html><title>Title</title><body>Hello, world!</body></html>
- Page Title: Title
- Page Snapshot
\`\`\`yaml
- text: Hello, world!
\`\`\`
`);
});

test('single option', async ({ client }) => {
  await client.callTool({
    name: 'browser_navigate',
    arguments: {
      url: 'data:text/html,<html><title>Title</title><select><option value="foo">Foo</option><option value="bar">Bar</option></select></html>',
    },
  });

  expect(await client.callTool({
    name: 'browser_select_option',
    arguments: {
      element: 'Select',
      ref: 's1e3',
      values: ['bar'],
    },
  })).toHaveTextContent(`Selected option in "Select"

- Page URL: data:text/html,<html><title>Title</title><select><option value="foo">Foo</option><option value="bar">Bar</option></select></html>
- Page Title: Title
- Page Snapshot
\`\`\`yaml
- combobox [ref=s2e3]:
    - option "Foo" [ref=s2e4]
    - option "Bar" [selected] [ref=s2e5]
\`\`\`
`);
});

test('multiple option', async ({ client }) => {
  await client.callTool({
    name: 'browser_navigate',
    arguments: {
      url: 'data:text/html,<html><title>Title</title><select multiple><option value="foo">Foo</option><option value="bar">Bar</option><option value="baz">Baz</option></select></html>',
    },
  });

  expect(await client.callTool({
    name: 'browser_select_option',
    arguments: {
      element: 'Select',
      ref: 's1e3',
      values: ['bar', 'baz'],
    },
  })).toHaveTextContent(`Selected option in "Select"

- Page URL: data:text/html,<html><title>Title</title><select multiple><option value="foo">Foo</option><option value="bar">Bar</option><option value="baz">Baz</option></select></html>
- Page Title: Title
- Page Snapshot
\`\`\`yaml
- listbox [ref=s2e3]:
    - option "Foo" [ref=s2e4]
    - option "Bar" [selected] [ref=s2e5]
    - option "Baz" [selected] [ref=s2e6]
\`\`\`
`);
});

test('browser://console', async ({ client }) => {
  await client.callTool({
    name: 'browser_navigate',
    arguments: {
      url: 'data:text/html,<html><script>console.log("Hello, world!");console.error("Error"); </script></html>',
    },
  });

  const resource = await client.readResource({
    uri: 'browser://console',
  });
  expect(resource.contents).toEqual([{
    uri: 'browser://console',
    mimeType: 'text/plain',
    text: '[LOG] Hello, world!\n[ERROR] Error',
  }]);
});

test('stitched aria frames', async ({ client }) => {
  expect(await client.callTool({
    name: 'browser_navigate',
    arguments: {
      url: `data:text/html,<h1>Hello</h1><iframe src="data:text/html,<button>World</button><main><iframe src='data:text/html,<p>Nested</p>'></iframe></main>"></iframe><iframe src="data:text/html,<h1>Should be invisible</h1>" style="display: none;"></iframe>`,
    },
  })).toContainTextContent(`
\`\`\`yaml
- heading "Hello" [level=1] [ref=s1e3]
- iframe [ref=s1e4]:
    - button "World" [ref=f1s1e3]
    - main [ref=f1s1e4]:
        - iframe [ref=f1s1e5]:
            - paragraph [ref=f2s1e3]: Nested
\`\`\`
`);

  expect(await client.callTool({
    name: 'browser_click',
    arguments: {
      element: 'World',
      ref: 'f1s1e3',
    },
  })).toContainTextContent('Clicked "World"');
});

test('browser_choose_file', async ({ client }) => {
  expect(await client.callTool({
    name: 'browser_navigate',
    arguments: {
      url: 'data:text/html,<html><title>Title</title><input type="file" /><button>Button</button></html>',
    },
  })).toContainTextContent('- textbox [ref=s1e3]');

  expect(await client.callTool({
    name: 'browser_click',
    arguments: {
      element: 'Textbox',
      ref: 's1e3',
    },
  })).toContainTextContent('There is a file chooser visible that requires browser_choose_file to be called');

  const filePath = test.info().outputPath('test.txt');
  await fs.writeFile(filePath, 'Hello, world!');

  {
    const response = await client.callTool({
      name: 'browser_choose_file',
      arguments: {
        paths: [filePath],
      },
    });

    expect(response).not.toContainTextContent('There is a file chooser visible that requires browser_choose_file to be called');
    expect(response).toContainTextContent('textbox [ref=s3e3]: C:\\fakepath\\test.txt');
  }

  {
    const response = await client.callTool({
      name: 'browser_click',
      arguments: {
        element: 'Textbox',
        ref: 's3e3',
      },
    });

    expect(response).toContainTextContent('There is a file chooser visible that requires browser_choose_file to be called');
    expect(response).toContainTextContent('button "Button" [ref=s4e4]');
  }

  {
    const response = await client.callTool({
      name: 'browser_click',
      arguments: {
        element: 'Button',
        ref: 's4e4',
      },
    });

    expect(response, 'not submitting browser_choose_file dismisses file chooser').not.toContainTextContent('There is a file chooser visible that requires browser_choose_file to be called');
  }
});

test('sse transport', async () => {
  const cp = spawn('node', [path.join(__dirname, '../cli.js'), '--port', '0'], { stdio: 'pipe' });
  try {
    let stdout = '';
    const url = await new Promise<string>(resolve => cp.stdout?.on('data', data => {
      stdout += data.toString();
      const match = stdout.match(/Listening on (http:\/\/.*)/);
      if (match)
        resolve(match[1]);
    }));

    // need dynamic import b/c of some ESM nonsense
    const { SSEClientTransport } = await import('@modelcontextprotocol/sdk/client/sse.js');
    const { Client } = await import('@modelcontextprotocol/sdk/client/index.js');
    const transport = new SSEClientTransport(new URL(url));
    const client = new Client({ name: 'test', version: '1.0.0' });
    await client.connect(transport);
    await client.ping();
  } finally {
    cp.kill();
  }
});

test('cdp server', async ({ cdpEndpoint, startClient }) => {
  const client = await startClient({ args: [`--cdp-endpoint=${cdpEndpoint}`] });
  expect(await client.callTool({
    name: 'browser_navigate',
    arguments: {
      url: 'data:text/html,<html><title>Title</title><body>Hello, world!</body></html>',
    },
  })).toHaveTextContent(`
Navigated to data:text/html,<html><title>Title</title><body>Hello, world!</body></html>

- Page URL: data:text/html,<html><title>Title</title><body>Hello, world!</body></html>
- Page Title: Title
- Page Snapshot
\`\`\`yaml
- text: Hello, world!
\`\`\`
`
  );
});

test('browser_resize', async ({ client }) => {
  await client.callTool({
    name: 'browser_navigate',
    arguments: {
      url: 'data:text/html,<html><title>Resize Test</title><body><div id="size">Waiting for resize...</div><script>new ResizeObserver(() => { document.getElementById("size").textContent = `Window size: ${window.innerWidth}x${window.innerHeight}`; }).observe(document.body);</script></body></html>',
    },
  });

  const response = await client.callTool({
    name: 'browser_resize',
    arguments: {
      width: 390,
      height: 780,
    },
  });
  expect(response).toContainTextContent('Resized browser window');
  expect(response).toContainTextContent('Window size: 390x780');
});

test('save as pdf', async ({ client }) => {
  expect(await client.callTool({
    name: 'browser_navigate',
    arguments: {
      url: 'data:text/html,<html><title>Title</title><body>Hello, world!</body></html>',
    },
  })).toHaveTextContent(`
Navigated to data:text/html,<html><title>Title</title><body>Hello, world!</body></html>

- Page URL: data:text/html,<html><title>Title</title><body>Hello, world!</body></html>
- Page Title: Title
- Page Snapshot
\`\`\`yaml
- text: Hello, world!
\`\`\`
`
  );

  const response = await client.callTool({
    name: 'browser_save_as_pdf',
  });
  expect(response).toHaveTextContent(/^Saved as.*page-[^:]+.pdf$/);
});

test('executable path', async ({ startClient }) => {
  const client = await startClient({ args: [`--executable-path=bogus`] });
  const response = await client.callTool({
    name: 'browser_navigate',
    arguments: {
      url: 'data:text/html,<html><title>Title</title><body>Hello, world!</body></html>',
    },
  });
  expect(response).toContainTextContent(`executable doesn't exist`);
});

test('fill in text', async ({ client }) => {
  await client.callTool({
    name: 'browser_navigate',
    arguments: {
      url: `data:text/html,<input type='keypress' onkeypress="console.log('Key pressed:', event.key, ', Text:', event.target.value)"></input>`,
    },
  });
  await client.callTool({
    name: 'browser_type',
    arguments: {
      element: 'textbox',
      ref: 's1e3',
      text: 'Hi!',
      submit: true,
    },
  });
  const resource = await client.readResource({
    uri: 'browser://console',
  });
  expect(resource.contents).toEqual([{
    uri: 'browser://console',
    mimeType: 'text/plain',
    text: '[LOG] Key pressed: Enter , Text: Hi!',
  }]);
});

test('type slowly', async ({ client }) => {
  await client.callTool({
    name: 'browser_navigate',
    arguments: {
      url: `data:text/html,<input type='text' onkeydown="console.log('Key pressed:', event.key, 'Text:', event.target.value)"></input>`,
    },
  });
  await client.callTool({
    name: 'browser_type',
    arguments: {
      element: 'textbox',
      ref: 's1e3',
      text: 'Hi!',
      submit: true,
      slowly: true,
    },
  });
  const resource = await client.readResource({
    uri: 'browser://console',
  });
  expect(resource.contents).toEqual([{
    uri: 'browser://console',
    mimeType: 'text/plain',
    text: [
      '[LOG] Key pressed: H Text: ',
      '[LOG] Key pressed: i Text: H',
      '[LOG] Key pressed: ! Text: Hi',
      '[LOG] Key pressed: Enter Text: Hi!',
    ].join('\n'),
  }]);
});<|MERGE_RESOLUTION|>--- conflicted
+++ resolved
@@ -23,13 +23,6 @@
   const { tools } = await client.listTools();
   expect(tools.map(t => t.name)).toEqual([
     'browser_navigate',
-<<<<<<< HEAD
-    'browser_go_back',
-    'browser_go_forward',
-    'browser_choose_file',
-    'browser_resize',
-=======
->>>>>>> fc0cccf4
     'browser_snapshot',
     'browser_click',
     'browser_hover',
@@ -40,6 +33,7 @@
     'browser_go_forward',
     'browser_choose_file',
     'browser_press_key',
+    'browser_resize',
     'browser_wait',
     'browser_save_as_pdf',
     'browser_close',
@@ -53,13 +47,6 @@
   const { tools: visionTools } = await visionClient.listTools();
   expect(visionTools.map(t => t.name)).toEqual([
     'browser_navigate',
-<<<<<<< HEAD
-    'browser_go_back',
-    'browser_go_forward',
-    'browser_choose_file',
-    'browser_resize',
-=======
->>>>>>> fc0cccf4
     'browser_screenshot',
     'browser_move_mouse',
     'browser_click',
@@ -69,6 +56,7 @@
     'browser_go_forward',
     'browser_choose_file',
     'browser_press_key',
+    'browser_resize',
     'browser_wait',
     'browser_save_as_pdf',
     'browser_close',
