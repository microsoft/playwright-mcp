/**
 * Copyright (c) Microsoft Corporation.
 *
 * Licensed under the Apache License, Version 2.0 (the "License");
 * you may not use this file except in compliance with the License.
 * You may obtain a copy of the License at
 *
 * http://www.apache.org/licenses/LICENSE-2.0
 *
 * Unless required by applicable law or agreed to in writing, software
 * distributed under the License is distributed on an "AS IS" BASIS,
 * WITHOUT WARRANTIES OR CONDITIONS OF ANY KIND, either express or implied.
 * See the License for the specific language governing permissions and
 * limitations under the License.
 */

import url from 'node:url';
import http from 'node:http';
import { spawn } from 'node:child_process';
import path from 'node:path';
import fs from 'node:fs';
import type { AddressInfo } from 'node:net';
import { SSEClientTransport } from '@modelcontextprotocol/sdk/client/sse.js';
import { SSEServerTransport } from '@modelcontextprotocol/sdk/server/sse.js';
import { StreamableHTTPClientTransport } from '@modelcontextprotocol/sdk/client/streamableHttp.js';
import { Client } from '@modelcontextprotocol/sdk/client/index.js';

import { createConnection } from '@playwright/mcp';

import { test as baseTest, expect } from './fixtures.js';

// NOTE: Can be removed when we drop Node.js 18 support and changed to import.meta.filename.
const __filename = url.fileURLToPath(import.meta.url);

const test = baseTest.extend<{ serverEndpoint: URL }>({
  serverEndpoint: async ({}, use, testInfo) => {
    const msPlaywrightDir = testInfo.outputPath('ms-playwright');
    await fs.promises.mkdir(msPlaywrightDir, { recursive: true });
    const cp = spawn(
        'node',
        [path.join(path.dirname(__filename), '../cli.js'), '--port', '0'],
        {
          stdio: 'pipe',
          env: {
            ...process.env,
            PW_MS_PLAYWRIGHT_DIR: msPlaywrightDir,
          }
        }
    );
    try {
      let stderr = '';
      const url = await new Promise<URL>(resolve => cp.stderr?.on('data', data => {
        stderr += data.toString();
        try {
          const config = JSON.parse(stderr.slice(stderr.indexOf('{'), stderr.lastIndexOf('}') + 1));
          resolve(new URL(config.mcpServers.playwright.url));
        } catch {}
      }));

      await use(url);
    } finally {
      cp.kill();
    }
  },
});

test('sse transport', async ({ serverEndpoint }) => {
  const transport = new SSEClientTransport(serverEndpoint);
  const client = new Client({ name: 'test', version: '1.0.0' });
  await client.connect(transport);
  await client.ping();
});

test('sse transport without secret', async ({ serverEndpoint }) => {
  serverEndpoint.searchParams.delete('secret');
  const transport = new SSEClientTransport(serverEndpoint);
  const client = new Client({ name: 'test', version: '1.0.0' });
  await expect(client.connect(transport)).rejects.toThrow();
});

test('streamable http transport', async ({ serverEndpoint }) => {
  serverEndpoint.pathname = '/mcp';
  const transport = new StreamableHTTPClientTransport(serverEndpoint);
  const client = new Client({ name: 'test', version: '1.0.0' });
  await client.connect(transport);
  await client.ping();
  expect(transport.sessionId, 'has session support').toBeDefined();
});

<<<<<<< HEAD
test('streamable http transport without secret', async ({ serverEndpoint }) => {
  serverEndpoint.pathname = '/mcp';
  serverEndpoint.searchParams.delete('secret');
  const transport = new StreamableHTTPClientTransport(serverEndpoint);
  const client = new Client({ name: 'test', version: '1.0.0' });
  await expect(client.connect(transport)).rejects.toThrow();
});

test('sse transport via public API', async ({ server, localOutputPath }) => {
  const userDataDir = localOutputPath('user-data-dir');
=======
test('sse transport via public API', async ({ server }, testInfo) => {
  const userDataDir = testInfo.outputPath('user-data-dir');
>>>>>>> 3cd74a82
  const sessions = new Map<string, SSEServerTransport>();
  const mcpServer = http.createServer(async (req, res) => {
    if (req.method === 'GET') {
      const connection = await createConnection({
        browser: {
          userDataDir,
          launchOptions: { headless: true }
        },
      });
      const transport = new SSEServerTransport('/sse', res);
      sessions.set(transport.sessionId, transport);
      await connection.connect(transport);
    } else if (req.method === 'POST') {
      const url = new URL(`http://localhost${req.url}`);
      const sessionId = url.searchParams.get('sessionId');
      if (!sessionId) {
        res.statusCode = 400;
        return res.end('Missing sessionId');
      }
      const transport = sessions.get(sessionId);
      if (!transport) {
        res.statusCode = 404;
        return res.end('Session not found');
      }
      void transport.handlePostMessage(req, res);
    }
  });
  await new Promise<void>(resolve => mcpServer.listen(0, () => resolve()));
  const serverUrl = `http://localhost:${(mcpServer.address() as AddressInfo).port}/sse`;
  const transport = new SSEClientTransport(new URL(serverUrl));
  const client = new Client({ name: 'test', version: '1.0.0' });
  await client.connect(transport);
  await client.ping();
  expect(await client.callTool({
    name: 'browser_navigate',
    arguments: { url: server.HELLO_WORLD },
  })).toContainTextContent(`- generic [ref=e1]: Hello, world!`);
  await client.close();
  mcpServer.close();
});<|MERGE_RESOLUTION|>--- conflicted
+++ resolved
@@ -87,7 +87,6 @@
   expect(transport.sessionId, 'has session support').toBeDefined();
 });
 
-<<<<<<< HEAD
 test('streamable http transport without secret', async ({ serverEndpoint }) => {
   serverEndpoint.pathname = '/mcp';
   serverEndpoint.searchParams.delete('secret');
@@ -96,12 +95,8 @@
   await expect(client.connect(transport)).rejects.toThrow();
 });
 
-test('sse transport via public API', async ({ server, localOutputPath }) => {
-  const userDataDir = localOutputPath('user-data-dir');
-=======
 test('sse transport via public API', async ({ server }, testInfo) => {
   const userDataDir = testInfo.outputPath('user-data-dir');
->>>>>>> 3cd74a82
   const sessions = new Map<string, SSEServerTransport>();
   const mcpServer = http.createServer(async (req, res) => {
     if (req.method === 'GET') {
